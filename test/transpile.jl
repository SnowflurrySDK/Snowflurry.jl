--- conflicted
+++ resolved
@@ -482,16 +482,9 @@
     ncols       =3
     circuit = QuantumCircuit(
         qubit_count = qubit_count, 
-        gates = [Gate(MultiParamMultiTargetGateSymbol(1,3,5,π,π/3), [1,3, 5])]
+        gates = [Gate(MultiParamMultiTargetGateSymbol(π,π/3), [1,3, 5])]
     )
 
-<<<<<<< HEAD
-    circuit=QuantumCircuit(qubit_count=5,gates=[Gate(MultiParamMultiTargetGateSymbol(π,π/3), [1,3, 5])])
-
-    transpiler=SwapQubitsForLineConnectivityTranspiler()
-
-    transpiled_circuit=transpile(transpiler,circuit)
-=======
     # test printout for multi-target multi-param gate
     io = IOBuffer()
     println(io, "circuit: $circuit") 
@@ -516,7 +509,6 @@
         SwapQubitsForAdjacencyTranspiler(LatticeConnectivity(nrows, ncols)),
         SwapQubitsForAdjacencyTranspiler(LatticeConnectivity(ncols, nrows)),
     ]
->>>>>>> 3895a055
 
     for transpiler in transpilers
         transpiled_circuit = transpile(transpiler,circuit)
