using Snowflurry
using Test
using HTTP

include("mock_functions.jl")

requestor = MockRequestor(request_checker, post_checker)

# While testing, this throttle can be used to skip delays between status requests.
no_throttle = () -> Snowflurry.default_status_request_throttle(0)

function compare_responses(expected::HTTP.Response, received::HTTP.Response)

    for f in fieldnames(typeof(received))
        if isdefined(received, f) # response.request is undefined in Julia 1.6.7
            @test getfield(received, f) == getfield(expected, f)
        end
    end

end

@testset "requestor" begin
    struct NonImplementedRequestor <: Snowflurry.Requestor end

    non_impl_requestor = NonImplementedRequestor()
    body = ""

    @test_throws NotImplementedError get_request(
        non_impl_requestor,
        host,
        user,
        access_token,
    )
    @test_throws NotImplementedError post_request(
        non_impl_requestor,
        host,
        user,
        access_token,
        body,
    )

    #### request from :get_status

    @test_throws NotImplementedError get_request(
        requestor,
        "erroneous_url",
        user,
        access_token,
    )

    expected_response =
        HTTP.Response(200, [], body = "{\"status\":{\"type\":\"succeeded\"}}")

    circuitID = "1234-abcd"

    response = get_request(
        requestor,
        host * "/" * Snowflurry.path_circuits * "/" * circuitID,
        user,
        access_token,
    )

    compare_responses(expected_response, response)

    @test_throws NotImplementedError get_request(
        requestor,
        host * "/" * string(Snowflurry.path_circuits, "wrong_ending"),
        user,
        access_token,
    )

    #### request from :get_result

    expected_response = HTTP.Response(200, [], body = "{\"histogram\":{\"001\":100}}")

    response = get_request(
        requestor,
        host *
        "/" *
        Snowflurry.path_circuits *
        "/" *
        circuitID *
        "/" *
        Snowflurry.path_results,
        user,
        access_token,
    )

    compare_responses(expected_response, response)

    @test_throws NotImplementedError get_request(
        requestor,
        host *
        "/" *
        Snowflurry.path_circuits *
        "/" *
        circuitID *
        "/" *
        string(Snowflurry.path_results, "wrong_ending"),
        user,
        access_token,
    )

end

@testset "read_response_body" begin
    my_string = "abcdefghijlkmnopqrstuvwxyz"

    body = UInt8.([c for c in my_string])

    @test read_response_body(body) == my_string

    body[10] = 0x00

    @test_throws ArgumentError read_response_body(body)

    body = codeunits(my_string)

    @test read_response_body(body) == my_string

end

@testset "Status" begin
    type = "failed"
    message = "Server error"

    status = Status(type = type, message = message)

    @test type == get_status_type(status)
    @test message == get_status_message(status)

    println(status)

    ###

    type = "succeeded"

    status = Status(type = type)

    @test type == get_status_type(status)

    println(status)
end


@testset "basic submission" begin

    circuit = QuantumCircuit(qubit_count = 3, instructions = [sigma_x(3), control_z(2, 1)])

    shot_count = 100

    circuit_json = serialize_job(circuit, shot_count)

    expected_json = "{\"qubit_count\":3,\"shot_count\":100,\"circuit\":{\"operations\":[{\"parameters\":{},\"type\":\"x\",\"qubits\":[2]},{\"parameters\":{},\"type\":\"cz\",\"qubits\":[1,0]}]}}"

    @test circuit_json == expected_json

    test_client =
        Client(host = host, user = user, access_token = access_token, requestor = requestor)

    println(test_client) #coverage for Base.show(::IO,::Client)

    @test get_host(test_client) == host

    circuitID = submit_circuit(test_client, circuit, shot_count)

    status = get_status(test_client, circuitID)

    @test get_status_type(status) in ["queued", "running", "failed", "succeeded"]
end

@testset "job status" begin
    # We don't expect a POST during this test. Returning nothing should cause a
    # failure if a POST is attempted
    test_post = () -> Nothing

    test_get = stub_response_sequence([
        # Simulate a response for a failed job.
        stubFailedStatusResponse(),
    ])
    requestor = HTTPRequestor(test_get, test_post)
    test_client =
        Client(host = host, user = user, access_token = access_token, requestor = requestor)
    status = get_status(test_client, "circuitID not used in this test")
    @test get_status_type(status) == "failed"
    @test get_status_message(status) == "mocked"

    test_get = stub_response_sequence([
        # Simulate a response containing an invalid job status.
        stubStatusResponse("not a valid status"),
    ])

    requestor = HTTPRequestor(test_get, test_post)
    test_client =
        Client(host = host, user = user, access_token = access_token, requestor = requestor)
    @test_throws ArgumentError get_status(test_client, "circuitID not used in this test")

    malformedResponse = stubFailedStatusResponse()
    # A failure response _should_ have a 'message' field but, if things go very
    # wrong, the user should still get something useful.
    body = "{\"status\":{\"type\":\"failed\"},\"these aren't the droids you're looking for\":\"*waves-hand*\"}"
    malformedResponse.body = collect(UInt8, body)
    test_get = stub_response_sequence([malformedResponse])
    requestor = HTTPRequestor(test_get, test_post)
    test_client =
        Client(host = host, user = user, access_token = access_token, requestor = requestor)
    status = get_status(test_client, "circuitID not used in this test")
    @test status.type == "failed"
    @test status.message != ""
end


function test_print_connectivity(input::Snowflurry.UnionAnyonQPU, expected::String)
    io = IOBuffer()
    print_connectivity(input, io)
    @test String(take!(io)) == expected
end

function test_print_connectivity(input::AbstractConnectivity, expected::String)
    io = IOBuffer()
    print_connectivity(input, Int[], io)
    @test String(take!(io)) == expected

end

@testset "AbstractConnectivity" begin

    connectivity = LineConnectivity(12)

    test_print_connectivity(connectivity, "1──2──3──4──5──6──7──8──9──10──11──12\n")

    io = IOBuffer()
    println(io, connectivity)
    @test String(take!(io)) ==
          "LineConnectivity{12}\n1──2──3──4──5──6──7──8──9──10──11──12\n\n"

    @test path_search(1, 12, connectivity) == reverse(collect(1:12))
    @test path_search(7, 4, connectivity) == collect(4:7)
    @test path_search(1, 1, connectivity) == [1]

    @test_throws AssertionError path_search(1, 44, connectivity)
    @test_throws AssertionError path_search(44, 1, connectivity)
    @test_throws AssertionError path_search(-1, 4, connectivity)
    @test_throws AssertionError path_search(4, -1, connectivity)

    test_print_connectivity(
        LatticeConnectivity(4, 5),
        "        1 ──  2 \n" *
        "        |     | \n" *
        "  3 ──  4 ──  5 ──  6 \n" *
        "        |     |     | \n" *
        "        7 ──  8 ──  9 ── 10 \n" *
        "              |     |     | \n" *
        "             11 ── 12 ── 13 ── 14 \n" *
        "                    |     |     | \n" *
        "                   15 ── 16 ── 17 ── 18 \n" *
        "                          |     | \n" *
        "                         19 ── 20 \n" *
        "\n",
    )

    io = IOBuffer()
    connectivity = LatticeConnectivity(6, 4)
    print_connectivity(connectivity, path_search(3, 22, connectivity), io)

    @test String(take!(io)) ==
          "              1 ──  2 \n" *
          "              |     | \n" *
          "       (3)──  4 ──  5 ──  6 \n" *
          "        |     |     |     | \n" *
          "  7 ── (8)──  9 ── 10 ── 11 ── 12 \n" *
          "        |     |     |     |     | \n" *
          "      (13)──(14)── 15 ── 16 ── 17 ── 18 \n" *
          "              |     |     |     | \n" *
          "            (19)──(20)──(21)──(22)\n" *
          "                    |     | \n" *
          "                   23 ── 24 \n\n"

    io = IOBuffer()
    println(io, connectivity)
    @test String(take!(io)) ==
          "LatticeConnectivity{6,4}\n" *
          "              1 ──  2 \n" *
          "              |     | \n" *
          "        3 ──  4 ──  5 ──  6 \n" *
          "        |     |     |     | \n" *
          "  7 ──  8 ──  9 ── 10 ── 11 ── 12 \n" *
          "        |     |     |     |     | \n" *
          "       13 ── 14 ── 15 ── 16 ── 17 ── 18 \n" *
          "              |     |     |     | \n" *
          "             19 ── 20 ── 21 ── 22 \n" *
          "                    |     | \n" *
          "                   23 ── 24 \n\n\n"


    @test path_search(1, 24, connectivity) == [24, 23, 20, 19, 14, 9, 4, 1]
    @test path_search(1, 1, connectivity) == [1]

    @test_throws AssertionError path_search(1, 44, connectivity)
    @test_throws AssertionError path_search(44, 1, connectivity)
    @test_throws AssertionError path_search(-1, 4, connectivity)
    @test_throws AssertionError path_search(4, -1, connectivity)

    struct UnknownConnectivity <: AbstractConnectivity end
    @test_throws NotImplementedError print_connectivity(UnknownConnectivity())
    @test_throws NotImplementedError get_connectivity_label(UnknownConnectivity())
    @test_throws NotImplementedError path_search(1, 1, UnknownConnectivity())

    # Customized Lattice specifying qubits_per_row
    connectivity = LatticeConnectivity([1, 3, 4, 5, 6, 7, 7, 6, 5, 4, 3, 1])

    # path_search works on arbitrary lattice shape
    io = IOBuffer()
    print_connectivity(connectivity, path_search(5, 48, connectivity), io)
    @test String(take!(io)) ==
          "        1 \n" *
          "        | \n" *
          "  2 ──  3 ──  4 \n" *
          "  |     |     | \n" *
          " (5)──  6 ──  7 ──  8 \n" *
          "  |     |     |     | \n" *
          " (9)── 10 ── 11 ── 12 ── 13 \n" *
          "  |     |     |     |     | \n" *
          "(14)── 15 ── 16 ── 17 ── 18 ── 19 \n" *
          "  |     |     |     |     |     | \n" *
          "(20)──(21)── 22 ── 23 ── 24 ── 25 ── 26 \n" *
          "        |     |     |     |     |     | \n" *
          "      (27)──(28)── 29 ── 30 ── 31 ── 32 ── 33 \n" *
          "              |     |     |     |     |     | \n" *
          "            (34)──(35)── 36 ── 37 ── 38 ── 39 \n" *
          "                    |     |     |     |     | \n" *
          "                  (40)──(41)── 42 ── 43 ── 44 \n" *
          "                          |     |     |     | \n" *
          "                        (45)──(46)──(47)──(48)\n" *
          "                                |     |     | \n" *
          "                               49 ── 50 ── 51 \n" *
          "                                      | \n" *
          "                                     52 \n\n"



end

@testset "get_qubits_distance" begin
    # LineConnectivity
    qubit_count_list = [6, 12]
    for qubit_count in qubit_count_list
        connectivity = LineConnectivity(qubit_count)

        for target_1 = 1:qubit_count
            for target_2 = 1:qubit_count
                @test get_qubits_distance(target_1, target_2, connectivity) ==
                      abs(target_1 - target_2)
            end
        end
    end

    ##########################################
    # LatticeConnectivity
    nrows_list = [4, 6, 5]
    ncols_list = [3, 4, 5]

    for (nrows, ncols) in zip(nrows_list, ncols_list)

        connectivity = LatticeConnectivity(nrows, ncols)

        (offsets, _, _) = Snowflurry.get_lattice_offsets(connectivity)

        qubits_per_row = connectivity.qubits_per_row

        ncols = 0
        for (qubit_count, offset) in zip(qubits_per_row, offsets)
            ncols = maximum([ncols, qubit_count + offset])
        end

        nrows = length(qubits_per_row)
        qubit_placement = zeros(Int, nrows, ncols)
        qubit_count = get_num_qubits(connectivity)

        placed_qubits = 0

        for (irow, qubit_count) in enumerate(qubits_per_row)
            offset = offsets[irow]
            qubit_placement[irow, 1+offset:qubit_count+offset] =
                [v + placed_qubits for v in (1:qubit_count)]

            placed_qubits += qubit_count
        end

        qubit_coordinates = Dict{Int,CartesianIndex{2}}()

        for (origin, ind) in zip(qubit_placement, CartesianIndices(qubit_placement))
            if origin != 0
                qubit_coordinates[origin] = ind

            end
        end

        for (target_1, ind_1) in qubit_coordinates
            for (target_2, ind_2) in qubit_coordinates

                target_1_row = ind_1[1]
                target_1_col = ind_1[2]

                target_2_row = ind_2[1]
                target_2_col = ind_2[2]

                @test get_qubits_distance(target_1, target_2, connectivity) ==
                      abs(target_1_row - target_2_row) + abs(target_1_col - target_2_col)
            end
        end
    end
end

@testset "Construct AnyonYukonQPU" begin
    host = "host"
    user = "user"
    token = "token"

    qpu = AnyonYukonQPU(
        host = host,
        user = user,
        access_token = token,
        status_request_throttle = no_throttle,
    )
    client = get_client(qpu)

    connectivity = get_connectivity(qpu)

    @test client.host == host
    @test client.user == user
    @test client.access_token == token

    test_print_connectivity(qpu, "1──2──3──4──5──6\n")

    @test get_connectivity_label(get_connectivity(qpu)) ==
          Snowflurry.line_connectivity_label

    @test get_metadata(qpu) == Dict{String,Union{String,Int}}(
        "manufacturer" => "Anyon Systems Inc.",
        "generation" => "Yukon",
        "serial_number" => "ANYK202201",
        "qubit_count" => get_num_qubits(connectivity),
        "connectivity_type" => get_connectivity_label(connectivity),
    )
end

@testset "Construct AnyonYamaskaQPU" begin
    host = "host"
    user = "user"
    token = "token"

    qpu = AnyonYamaskaQPU(
        host = host,
        user = user,
        access_token = token,
        status_request_throttle = no_throttle,
    )
    client = get_client(qpu)

    connectivity = get_connectivity(qpu)

    @test client.host == host
    @test client.user == user
    @test client.access_token == token

    test_print_connectivity(
        qpu,
        "        1 ──  2 \n" *
        "        |     | \n" *
        "  3 ──  4 ──  5 ──  6 \n" *
        "        |     |     | \n" *
        "        7 ──  8 ──  9 ── 10 \n" *
        "              |     | \n" *
        "             11 ── 12 \n" *
        "\n",
    )

    @test get_connectivity_label(connectivity) == Snowflurry.lattice_connectivity_label

    @test get_metadata(qpu) == Dict{String,Union{String,Int}}(
        "manufacturer" => "Anyon Systems Inc.",
        "generation" => "Yamaska",
        "serial_number" => "ANYK202301",
        "qubit_count" => get_num_qubits(connectivity),
        "connectivity_type" => get_connectivity_label(connectivity),
    )

end

@testset "run_job on AnyonYukonQPU" begin

    requestor = MockRequestor(request_checker, post_checker)
    test_client =
        Client(host = host, user = user, access_token = access_token, requestor = requestor)
    shot_count = 100
    qpu = AnyonYukonQPU(test_client, status_request_throttle = no_throttle)
    println(qpu) #coverage for Base.show(::IO,::AnyonYukonQPU)
    @test get_client(qpu) == test_client

    #test basic submission, no transpilation
    circuit = QuantumCircuit(qubit_count = 3, instructions = [sigma_x(3), control_z(2, 1)])
    histogram = run_job(qpu, circuit, shot_count)
    @test histogram == Dict("001" => shot_count)
    @test !haskey(histogram, "error_msg")

    #verify that run_job blocks until a 'long-running' job completes
    requestor = MockRequestor(
        stub_response_sequence([
            stubStatusResponse("queued"),
            stubStatusResponse("running"),
            stubStatusResponse("running"),
            stubStatusResponse("succeeded"),
            stubResult(),
        ]),
        post_checker,
    )
    qpu = AnyonYukonQPU(
        Client(host, user, access_token, requestor),
        status_request_throttle = no_throttle,
    )
    histogram = run_job(qpu, circuit, shot_count)
    @test histogram == Dict("001" => shot_count)
    @test !haskey(histogram, "error_msg")

    #verify that run_job throws an error if the QPU returns an error
    requestor = MockRequestor(
        stub_response_sequence([
            stubStatusResponse("queued"),
            stubStatusResponse("running"),
            stubStatusResponse("running"),
            stubFailedStatusResponse(),
            stubFailureResult(),
        ]),
        post_checker,
    )
    qpu = AnyonYukonQPU(
        Client(host, user, access_token, requestor),
        status_request_throttle = no_throttle,
    )
    @test_throws ErrorException histogram = run_job(qpu, circuit, shot_count)

    #verify that run_job throws an error if the job was cancelled
    requestor = MockRequestor(
        stub_response_sequence([
            stubStatusResponse("queued"),
            stubStatusResponse("running"),
            stubStatusResponse("running"),
            stubStatusResponse("cancelled"),
            stubCancelledResultResponse(),
        ]),
        post_checker,
    )
    qpu = AnyonYukonQPU(
        Client(host, user, access_token, requestor),
        status_request_throttle = no_throttle,
    )
    @test_throws ErrorException histogram = run_job(qpu, circuit, shot_count)
end

@testset "run_job with Readout on AnyonYukonQPU" begin

    requestor = MockRequestor(request_checker, post_checker_readout)
    test_client =
        Client(host = host, user = user, access_token = access_token, requestor = requestor)
    shot_count = 100
    qpu = AnyonYukonQPU(test_client, status_request_throttle = no_throttle)

    circuit = QuantumCircuit(qubit_count = 3, instructions = [sigma_x(3), readout(3)])
    histogram = run_job(qpu, circuit, shot_count)
    @test histogram == Dict("001" => shot_count)
    @test !haskey(histogram, "error_msg")
end


@testset "transpile_and_run_job on AnyonYukonQPU and AnyonYamaskaQPU" begin

    qpus = [AnyonYukonQPU, AnyonYamaskaQPU]
    post_checkers_toffoli = [post_checker_toffoli_Yukon, post_checker_toffoli_Yamaska]
    post_checkers_last_qubit =
        [post_checker_last_qubit_Yukon, post_checker_last_qubit_Yamaska]

    for (QPU, post_checker_toffoli, post_checker_last_qubit) in
        zip(qpus, post_checkers_toffoli, post_checkers_last_qubit)

        requestor = MockRequestor(request_checker, post_checker)
        test_client = Client(
            host = host,
            user = user,
            access_token = access_token,
            requestor = requestor,
        )
        shot_count = 100

        qpu = QPU(test_client, status_request_throttle = no_throttle)

        # submit circuit with qubit_count_circuit>qubit_count_qpu
        circuit = QuantumCircuit(
            qubit_count = get_num_qubits(qpu) + 1,
            instructions = [readout(1)],
        )
        @test_throws DomainError transpile_and_run_job(qpu, circuit, shot_count)

        # submit circuit with a non-native gate on this qpu (no transpilation)
        circuit = QuantumCircuit(
            qubit_count = get_num_qubits(qpu) - 1,
<<<<<<< HEAD
            instructions = [toffoli(1, 2, 3), readout(1)],
=======
            instructions = [toffoli(1, 2, 3)],
>>>>>>> 30412a1c
        )
        @test_throws DomainError transpile_and_run_job(
            qpu,
            circuit,
            shot_count;
            transpiler = TrivialTranspiler(),
        )

        # using default transpiler
        requestor = MockRequestor(request_checker, post_checker_toffoli)
        test_client = Client(
            host = host,
            user = user,
            access_token = access_token,
            requestor = requestor,
        )

        qpu = QPU(test_client, status_request_throttle = no_throttle)

        histogram = transpile_and_run_job(qpu, circuit, shot_count)

        @test histogram == Dict("001" => shot_count)
        @test !haskey(histogram, "error_msg")

        # submit circuit with qubit_count_circuit==qubit_count_qpu
        requestor = MockRequestor(request_checker, post_checker_last_qubit)
        test_client = Client(
            host = host,
            user = user,
            access_token = access_token,
            requestor = requestor,
        )
        qpu = QPU(test_client, status_request_throttle = no_throttle)

        qubit_count = get_num_qubits(qpu)
<<<<<<< HEAD
        circuit = QuantumCircuit(
            qubit_count = qubit_count,
            instructions = [sigma_x(qubit_count), readout(1)],
        )
=======
        circuit =
            QuantumCircuit(qubit_count = qubit_count, instructions = [sigma_x(qubit_count)])
>>>>>>> 30412a1c

        transpile_and_run_job(qpu, circuit, shot_count) # no error thrown
    end
end

@testset "run on VirtualQPU" begin

    circuit = QuantumCircuit(qubit_count = 3, instructions = [sigma_x(3), control_z(2, 1)])

    shot_count = 100

    qpu = VirtualQPU()

    println(qpu) #coverage for Base.show(::IO,::VirtualQPU)

    for instr in get_circuit_instructions(circuit)
        @test is_native_instruction(qpu, instr)
    end

    histogram = transpile_and_run_job(qpu, circuit, shot_count)

    @test histogram == Dict("001" => shot_count)

    connectivity = get_connectivity(qpu)

    @test connectivity isa AllToAllConnectivity
    @test get_connectivity_label(connectivity) == Snowflurry.all2all_connectivity_label
    test_print_connectivity(connectivity, "AllToAllConnectivity()\n")
end

@testset "AbstractQPU" begin
    struct NonExistentQPU <: Snowflurry.AbstractQPU end

    @test_throws NotImplementedError get_metadata(NonExistentQPU())
    @test_throws NotImplementedError get_connectivity(NonExistentQPU())
    @test_throws NotImplementedError is_native_instruction(NonExistentQPU(), sigma_x(1))
    @test_throws NotImplementedError is_native_circuit(
        NonExistentQPU(),
        QuantumCircuit(qubit_count = 1),
    )
    @test_throws NotImplementedError get_transpiler(NonExistentQPU())
    @test_throws NotImplementedError run_job(
        NonExistentQPU(),
        QuantumCircuit(qubit_count = 1),
        42,
    )
end<|MERGE_RESOLUTION|>--- conflicted
+++ resolved
@@ -604,11 +604,7 @@
         # submit circuit with a non-native gate on this qpu (no transpilation)
         circuit = QuantumCircuit(
             qubit_count = get_num_qubits(qpu) - 1,
-<<<<<<< HEAD
             instructions = [toffoli(1, 2, 3), readout(1)],
-=======
-            instructions = [toffoli(1, 2, 3)],
->>>>>>> 30412a1c
         )
         @test_throws DomainError transpile_and_run_job(
             qpu,
@@ -644,15 +640,10 @@
         qpu = QPU(test_client, status_request_throttle = no_throttle)
 
         qubit_count = get_num_qubits(qpu)
-<<<<<<< HEAD
         circuit = QuantumCircuit(
             qubit_count = qubit_count,
             instructions = [sigma_x(qubit_count), readout(1)],
         )
-=======
-        circuit =
-            QuantumCircuit(qubit_count = qubit_count, instructions = [sigma_x(qubit_count)])
->>>>>>> 30412a1c
 
         transpile_and_run_job(qpu, circuit, shot_count) # no error thrown
     end
