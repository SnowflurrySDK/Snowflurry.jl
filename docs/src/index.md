# Snowflake.jl
```@meta
DocTestSetup = :(using Snowflake)
```
*A library for quantum computing using Julia*

Snowflake is a pure Julia quantum computing stack that allows you to easily design quantum circuits, experiments and algorithms. Snowflake can run these quantum applications on real quantum computers or classical simulators.

!!! warning
	Snowflake has yet to reach version 1.0, but we intend to keep compatibility with what is documented here. We will only make a breaking change if something is broken. After version 1.0, the public API will be stable and only change with major releases.

# Installation

The following installation steps are for people interested in using Snowflake in their own applications. If you are interested in contributing, head right over to our [Contributing to Snowflake page](contributing.md).

### Installing Julia

<<<<<<< HEAD
Make sure your system has Julia installed. If not, download the latest version from [https://julialang.org/downloads/](https://julialang.org/downloads/).

We officially support the [latest stable release](https://julialang.org/downloads/#current_stable_release) and the [latest Long-term support release](https://julialang.org/downloads/#long_term_support_release). Any release in-between should work (please file a bug if they don't), but we only actively test against the LTS and the latest stable version.

### Installing the Snowflake package

Launch a Julia REPL and type:
=======
**Note:** Replace the `BRANCH_NAME` with the name of the branch you want to use. 

Multiple visualization tools are available in the SnowflakePlots package. After installing
Snowflake, the SnowflakePlots package can be installed by entering the following in the
Julia REPL:
```julia
import Pkg
Pkg.add(url="https://github.com/anyonlabs/SnowflakePlots.jl", rev="BRANCH_NAME")
```

>>>>>>> add8191b

```julia
import Pkg
Pkg.add("Snowflake")
```

This will add the Snowflake package to the current [Julia Environment](https://pkgdocs.julialang.org/v1/environments/).

# Getting Started

A typical workflow to execute a quantum circuit on a quantum service consists of these three steps.

- Create: Build the circuit using quantum gates.

- Transpile: Transpile the circuit to improve performance and make the circuit compatible with the quantum service.

- Execute: Run the compiled circuits on the specified quantum service. The quantum service could be a remote quantum hardware or a local simulator.

Now, let's try Snowflake by making a two-qubit circuit which implements a [Bell/EPR state](https://en.wikipedia.org/wiki/Bell_state). The quantum circuit for generating a Bell state involves a Hadamard gate on one of the qubits followed by a CNOT gate (see https://en.wikipedia.org/wiki/Quantum_logic_gate for an introduction to quantum logic gates). This circuit is shown below:

```@raw html
<div style="text-align: center;">
	<img
		src="./images/cnot_circuit.svg"
		title="Bell state generator circuit"
		width="240"
	/>
</div>
```
First import Snowflake:

```jldoctest getting_started; output = false
using Snowflake

# output

```

With Snowflake imported, we can define our two-qubit circuit.

```jldoctest getting_started
c = QuantumCircuit(qubit_count=2)
print(c)

# output

Quantum Circuit Object:
   qubit_count: 2
q[1]:

q[2]:
```

In Snowflake, all qubits start in state $\left|0\right\rangle$. Our circuit is, therefore,  in state $\left|00\right\rangle$. We now proceed by adding gates to our circuit.

```jldoctest getting_started
push!(c, [hadamard(1)])
push!(c, [control_x(1, 2)])

print(c)

# output
Quantum Circuit Object:
   qubit_count: 2
q[1]:──H────*──
            |
q[2]:───────X──
```

The first line adds a Hadamard gate to circuit object `c` which will operate on qubit 1. The second line adds a CNOT gate (Control-X gate) with qubit 1 as the control qubit and qubit 2 as the target qubit.

!!! note
	Unlike C++ or Python, indexing in Julia starts from "1" and not "0"!

The next step we want to take is to simulate our circuit. We do not need to transpile our circuit since our simulator can handle all gates, but for larger circuit you should consider transpilation to reduce the amount of work the simulator has to perform.

```jldoctest getting_started
ψ = simulate(c)
print(ψ)

# output
4-element Ket{ComplexF64}:
0.7071067811865475 + 0.0im
0.0 + 0.0im
0.0 + 0.0im
0.7071067811865475 + 0.0im
```<|MERGE_RESOLUTION|>--- conflicted
+++ resolved
@@ -15,110 +15,32 @@
 
 ### Installing Julia
 
-<<<<<<< HEAD
 Make sure your system has Julia installed. If not, download the latest version from [https://julialang.org/downloads/](https://julialang.org/downloads/).
 
 We officially support the [latest stable release](https://julialang.org/downloads/#current_stable_release) and the [latest Long-term support release](https://julialang.org/downloads/#long_term_support_release). Any release in-between should work (please file a bug if they don't), but we only actively test against the LTS and the latest stable version.
 
 ### Installing the Snowflake package
+Snowflake is still in pre-release phase. Therefore, and for the time being, we recommand installing it by checking out the `main` branch from github. This can be achieved by typing the following commands in the Julia REPL:
 
-Launch a Julia REPL and type:
-=======
-**Note:** Replace the `BRANCH_NAME` with the name of the branch you want to use. 
+```julia
+import Pkg
+Pkg.add(url="https://github.com/anyonlabs/Snowflake.jl", rev="main")
+```
+This will add the Snowflake  package to the current [Julia Environment](https://pkgdocs.julialang.org/v1/environments/).
+
+Once `Snowflake.jl` is released, you can install the latest release using the following command:
+```julia
+import Pkg
+Pkg.add("Snowflake")
+```
+
+### Installing the SnowflakePlots package
+
 
 Multiple visualization tools are available in the SnowflakePlots package. After installing
 Snowflake, the SnowflakePlots package can be installed by entering the following in the
 Julia REPL:
 ```julia
 import Pkg
-Pkg.add(url="https://github.com/anyonlabs/SnowflakePlots.jl", rev="BRANCH_NAME")
+Pkg.add(url="https://github.com/anyonlabs/SnowflakePlots.jl", rev="main")
 ```
-
->>>>>>> add8191b
-
-```julia
-import Pkg
-Pkg.add("Snowflake")
-```
-
-This will add the Snowflake package to the current [Julia Environment](https://pkgdocs.julialang.org/v1/environments/).
-
-# Getting Started
-
-A typical workflow to execute a quantum circuit on a quantum service consists of these three steps.
-
-- Create: Build the circuit using quantum gates.
-
-- Transpile: Transpile the circuit to improve performance and make the circuit compatible with the quantum service.
-
-- Execute: Run the compiled circuits on the specified quantum service. The quantum service could be a remote quantum hardware or a local simulator.
-
-Now, let's try Snowflake by making a two-qubit circuit which implements a [Bell/EPR state](https://en.wikipedia.org/wiki/Bell_state). The quantum circuit for generating a Bell state involves a Hadamard gate on one of the qubits followed by a CNOT gate (see https://en.wikipedia.org/wiki/Quantum_logic_gate for an introduction to quantum logic gates). This circuit is shown below:
-
-```@raw html
-<div style="text-align: center;">
-	<img
-		src="./images/cnot_circuit.svg"
-		title="Bell state generator circuit"
-		width="240"
-	/>
-</div>
-```
-First import Snowflake:
-
-```jldoctest getting_started; output = false
-using Snowflake
-
-# output
-
-```
-
-With Snowflake imported, we can define our two-qubit circuit.
-
-```jldoctest getting_started
-c = QuantumCircuit(qubit_count=2)
-print(c)
-
-# output
-
-Quantum Circuit Object:
-   qubit_count: 2
-q[1]:
-
-q[2]:
-```
-
-In Snowflake, all qubits start in state $\left|0\right\rangle$. Our circuit is, therefore,  in state $\left|00\right\rangle$. We now proceed by adding gates to our circuit.
-
-```jldoctest getting_started
-push!(c, [hadamard(1)])
-push!(c, [control_x(1, 2)])
-
-print(c)
-
-# output
-Quantum Circuit Object:
-   qubit_count: 2
-q[1]:──H────*──
-            |
-q[2]:───────X──
-```
-
-The first line adds a Hadamard gate to circuit object `c` which will operate on qubit 1. The second line adds a CNOT gate (Control-X gate) with qubit 1 as the control qubit and qubit 2 as the target qubit.
-
-!!! note
-	Unlike C++ or Python, indexing in Julia starts from "1" and not "0"!
-
-The next step we want to take is to simulate our circuit. We do not need to transpile our circuit since our simulator can handle all gates, but for larger circuit you should consider transpilation to reduce the amount of work the simulator has to perform.
-
-```jldoctest getting_started
-ψ = simulate(c)
-print(ψ)
-
-# output
-4-element Ket{ComplexF64}:
-0.7071067811865475 + 0.0im
-0.0 + 0.0im
-0.0 + 0.0im
-0.7071067811865475 + 0.0im
-```