"""
<<<<<<< HEAD
Represents a Quantum Processing Unit (QPU).
# Fields
- `manufacturer::String` -- QPU manufacturer (e.g. "anyon")
- `generation::String` -- QPU generation (e.g. "yukon")
- `serial_number::String` -- QPU serial_number (e.g. "ANYK202201")
- `host::String` -- the remote host url address to send the jobs to
- `qubit_count::Int` -- number of physical qubits on the machine
- `connectivity::SparseArrays.SparseMatrixCSC{Int}`
- `native_gates::Vector{String}` -- the vector of native gate symbols supported by the QPU architecture
=======
Represnts a Quantum Processing Unit (QPU).
**Fields**
- `manufacturer:: String` -- qpu manufacturer (e.g. "anyon")
- `generation:: String` -- qpu generation (e.g. "yukon")
- `serial_number:: String` -- qpu serial_number (e.g. "ANYK202201")
- `host:: String` -- the remote host url address to send the jobs to
- `qubit_count:: Int` -- number of physical qubits on the machine
- `connectivity::SparseArrays.SparseMatrixCSC{Int}` -- a matrix describing the connectivity between qubits
- `native_gates:: Vector{String}` -- the vector of native gates symbols supported by the qpu architecture
>>>>>>> 3f2ccfe1
```
"""
Base.@kwdef struct QPU
    manufacturer::String
    generation::String
    serial_number::String
    host::String
    qubit_count::Int
    connectivity::SparseArrays.SparseMatrixCSC{Int}
    native_gates::Vector{String}
end

function Base.show(io::IO, qpu::QPU)
    println(io, "Quantum Processing Unit:")
    println(io, "   manufacturer: $(qpu.manufacturer)")
    println(io, "   generation: $(qpu.generation) ")
    println(io, "   serial_number: $(qpu.serial_number) ")
    println(io, "   host: $(qpu.host) ")
    println(io, "   qubit_count: $(qpu.qubit_count) ")
    println(io, "   native_gates: $(qpu.native_gates) ")
    println(io, "   connectivity = $(qpu.connectivity)")
end

"""
    create_virtual_qpu(qubit_count::Int, connectivity::Matrix{Int},
        native_gates::Vector{String}, host = "localhost:5600")

<<<<<<< HEAD
Creates a virtual quantum processor with `qubit_count` number of qubits and `native_gates`. 
The return value is QPU stucture (see [`QPU`](@ref)).
=======
Creates a virtual quantum processor with `qubit_count` number of qubits,
a `connectivity` matrix, and a vector of `native_gates`. 
The return value is a QPU stucture (see  [`QPU`](@ref)).
>>>>>>> 3f2ccfe1

# Examples
To generate a QPU structure, the connectivity must be specified. Let's assume that we have a
3-qubit device where there is connectivity between qubits 2 and 1 as well as between
qubits 2 and 3. If qubit 2 can only be a control qubit, the connectivity matrix corresponds
to:

```jldoctest create_virtual_qpu
julia> connectivity = [1 0 0
                       1 1 1
                       0 0 1]
3×3 Matrix{Int64}:
 1  0  0
 1  1  1
 0  0  1
```

Here, the ones in the diagonal indicate that all qubits can perform single-qubit gates.
If there is a one in an off-diagonal entry with row i and column j, it indicates that
a two-qubit gate with control qubit i and target qubit j can be applied.

If the native gates are the Pauli-X gate, the Hadamard gate, and the control-X gate,
the QPU can be created as follows: 

```jldoctest create_virtual_qpu
julia> qpu = create_virtual_qpu(3, connectivity, ["x", "h", "cx"])
Quantum Processing Unit:
   manufacturer: none
   generation: none 
   serial_number: 00 
   host: localhost:5600 
   qubit_count: 3 
   native_gates: ["x", "h", "cx"] 
   connectivity = sparse([1, 2, 2, 2, 3], [1, 1, 2, 3, 3], [1, 1, 1, 1, 1], 3, 3)
```
"""
function create_virtual_qpu(qubit_count::Int, connectivity::Matrix{Int}, native_gates::Vector{String}, host = "localhost:5600")
    return create_virtual_qpu(qubit_count, SparseArrays.sparse(connectivity), native_gates, host)
end

function create_virtual_qpu(qubit_count::Int, connectivity::SparseArrays.SparseMatrixCSC{Int}, native_gates::Vector{String}, host = "localhost:5600")
    return QPU(
        manufacturer = "none",
        generation = "none",
        serial_number = "00",
        host = host,
        native_gates = native_gates,
        qubit_count = qubit_count,
        connectivity = connectivity
    )
end


function is_circuit_native_on_qpu(c::QuantumCircuit, qpu::QPU)
    for step in c.pipeline
        for gate in step
            if !(gate.instruction_symbol in qpu.native_gates)
                return false, gate.instruction_symbol
            end
        end
    end
    return true, nothing
end

function does_circuit_satisfy_qpu_connectivity(c::QuantumCircuit, qpu::QPU)
    #this function makes sure all gates satisfy the qpu connectivity
    connectivity_dense = Array(qpu.connectivity)# TODO: all operations should be done in Sparse matrix format.
    for step in c.pipeline
        for gate in step
            i_row = gate.target[1]
            for target_qubit in gate.target
                if (connectivity_dense[i_row,target_qubit]==0)
                    return false, gate
                end
            end
        end
    end        
    return true, nothing
end<|MERGE_RESOLUTION|>--- conflicted
+++ resolved
@@ -1,15 +1,4 @@
 """
-<<<<<<< HEAD
-Represents a Quantum Processing Unit (QPU).
-# Fields
-- `manufacturer::String` -- QPU manufacturer (e.g. "anyon")
-- `generation::String` -- QPU generation (e.g. "yukon")
-- `serial_number::String` -- QPU serial_number (e.g. "ANYK202201")
-- `host::String` -- the remote host url address to send the jobs to
-- `qubit_count::Int` -- number of physical qubits on the machine
-- `connectivity::SparseArrays.SparseMatrixCSC{Int}`
-- `native_gates::Vector{String}` -- the vector of native gate symbols supported by the QPU architecture
-=======
 Represnts a Quantum Processing Unit (QPU).
 **Fields**
 - `manufacturer:: String` -- qpu manufacturer (e.g. "anyon")
@@ -19,7 +8,6 @@
 - `qubit_count:: Int` -- number of physical qubits on the machine
 - `connectivity::SparseArrays.SparseMatrixCSC{Int}` -- a matrix describing the connectivity between qubits
 - `native_gates:: Vector{String}` -- the vector of native gates symbols supported by the qpu architecture
->>>>>>> 3f2ccfe1
 ```
 """
 Base.@kwdef struct QPU
@@ -46,15 +34,9 @@
 """
     create_virtual_qpu(qubit_count::Int, connectivity::Matrix{Int},
         native_gates::Vector{String}, host = "localhost:5600")
-
-<<<<<<< HEAD
-Creates a virtual quantum processor with `qubit_count` number of qubits and `native_gates`. 
-The return value is QPU stucture (see [`QPU`](@ref)).
-=======
 Creates a virtual quantum processor with `qubit_count` number of qubits,
 a `connectivity` matrix, and a vector of `native_gates`. 
 The return value is a QPU stucture (see  [`QPU`](@ref)).
->>>>>>> 3f2ccfe1
 
 # Examples
 To generate a QPU structure, the connectivity must be specified. Let's assume that we have a
