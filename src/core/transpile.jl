--- conflicted
+++ resolved
@@ -1279,13 +1279,8 @@
     
             gates_block = [move_gate(gate, mapping_dict)]
 
-<<<<<<< HEAD
-            @assert get_connected_qubits(gates_block[1])==consecutive_mapping (
+            @assert get_connected_qubits(gates_block[1]) == adjacent_mapping (
                 "Failed to construct gate: $(typeof((gates_block[1])))")
-=======
-            @assert get_connected_qubits(gates_block[1]) == adjacent_mapping (
-                "Failed to construct gate: $(get_gate_type((gates_block[1])))")
->>>>>>> 3895a055
 
             # leaving first (minimum) qubit unchanged,
             # add swaps starting from the farthest qubit
