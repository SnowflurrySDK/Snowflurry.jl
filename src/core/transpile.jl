using Snowflurry

abstract type Transpiler end

transpile(t::Transpiler, ::QuantumCircuit)::QuantumCircuit =
    throw(NotImplementedError(:transpile, t))

"""
    SequentialTranspiler(Vector{<:Transpiler})
    
Composite transpiler object which is constructed from an array 
of `Transpiler` stages. Calling 
    `transpile(::SequentialTranspiler,::QuantumCircuit)`
will apply each stage in sequence to the input circuit and return
a transpiled output circuit. The result of the input and output 
circuit on any arbitrary state `Ket` is unchanged (up to a global phase).

# Examples
```jldoctest
julia> transpiler=SequentialTranspiler([CompressSingleQubitGatesTranspiler(),CastToPhaseShiftAndHalfRotationXTranspiler()]);

julia> circuit = QuantumCircuit(qubit_count = 2, instructions=[sigma_x(1),hadamard(1)])
Quantum Circuit Object:
   qubit_count: 2 
q[1]:──X────H──
               
q[2]:──────────
               



julia> transpile(transpiler,circuit)
Quantum Circuit Object:
   qubit_count: 2 
q[1]:──Z────X_90────Z_90────X_m90────Z──
                                                              
q[2]:───────────────────────────────────
                                                              



julia> circuit = QuantumCircuit(qubit_count = 3, instructions=[sigma_x(1),sigma_y(1),control_x(2,3),phase_shift(1,π/3)])
Quantum Circuit Object:
   qubit_count: 3 
q[1]:──X────Y─────────Rz(1.0472)──

q[2]:────────────*────────────────
                 |                
q[3]:────────────X────────────────
                                  



julia> transpile(transpiler,circuit)
Quantum Circuit Object:
   qubit_count: 3 
q[1]:──Rz(-2.0944)───────
                         
q[2]:─────────────────*──
                      |  
q[3]:─────────────────X──
                         



```
"""
struct SequentialTranspiler <: Transpiler
    stages::Vector{<:Transpiler}

    function SequentialTranspiler(stages::Vector{<:Transpiler})
        @assert length(stages) > 0

        new(stages)
    end
end

function transpile(
    transpiler::SequentialTranspiler,
    circuit::QuantumCircuit,
)::QuantumCircuit
    for stage in transpiler.stages
        circuit = transpile(stage, circuit)
    end

    return circuit
end

struct CompressSingleQubitGatesTranspiler <: Transpiler end

# convert a single-target gate to a Universal gate
function as_universal_gate(target::Integer, op::AbstractOperator)::Gate{Universal}
    @assert size(op) == (2, 2)

    matrix = get_matrix(op)

    #find global phase offset angle
    alpha = atan(imag(matrix[1, 1]), real(matrix[1, 1]))

    #remove global offset
    matrix *= exp(-im * alpha)

    theta = (2 * acos(real(matrix[1, 1])))

    if (isapprox(theta, 0.0, atol = 1e-6)) || (isapprox(theta, 2 * π, atol = 1e-6))
        lambda = 0
        phi = real(exp(-im * π / 2)log(matrix[2, 2] / cos(theta / 2)))
    else
        lambda = real(exp(-im * π / 2) * log(-matrix[1, 2] / sin(theta / 2)))
        phi = real(exp(-im * π / 2) * log(matrix[2, 1] / sin(theta / 2)))
    end

    # test if universal gate can be constructed from this operator
    @assert isapprox(
        real(matrix[2, 2]),
        real(exp(im * (lambda + phi)) * cos(theta / 2)),
        atol = 1e-6,
    )
    @assert isapprox(
        imag(matrix[2, 2]),
        imag(exp(im * (lambda + phi)) * cos(theta / 2)),
        atol = 1e-6,
    )

    return universal(target, theta, phi, lambda)
end

# compress (combine) several single-target gates with a common target to a Universal gate
# does not assert gates having common target
function unsafe_compress_to_universal(gates::Vector{Gate}, target::Int)::Gate{Universal}
    combined_op = eye()

    for gate in gates
        symbol = get_gate_symbol(gate)
        @assert get_num_connected_qubits(symbol) == 1 (
            "Received gate with multiple targets: $(gate)"
        )
        targets = get_connected_qubits(gate)
        @assert length(targets) == 1 ("Received gate with multiple targets: $gate")
        @assert targets[1] == target ("Gates in array do not share common target")

        combined_op = get_operator(get_gate_symbol(gate)) * combined_op
    end

    return as_universal_gate(target, combined_op)
end

set_of_rz_gates = [Z90, ZM90, SigmaZ, Pi8, Pi8Dagger, PhaseShift]

is_multi_target(symbol::AbstractGateSymbol) = get_num_connected_qubits(symbol) > 1
is_multi_target(gate::Gate) = is_multi_target(get_gate_symbol(gate))
is_multi_target(readout::Readout) = false
is_multi_target(instr::AbstractInstruction) =
    throw(NotImplementedError(:is_multi_target, instr))

function is_not_rz_gate(::Gate{SymbolType})::Bool where {SymbolType<:AbstractGateSymbol}
    return !(SymbolType in set_of_rz_gates)
end

is_not_rz_gate(readout::Readout) = true
is_not_rz_gate(instr::AbstractInstruction) =
    throw(NotImplementedError(:is_not_rz_gate, instr))

is_multi_target_or_not_rz(instr::AbstractInstruction) =
    is_multi_target(instr) || is_not_rz_gate(instr)

is_readout(instr::AbstractInstruction) = typeof(instr) == Readout

is_multi_target_or_readout(instr::AbstractInstruction) =
    is_multi_target(instr) || is_readout(instr)

function find_and_compress_blocks(
    circuit::QuantumCircuit,
    is_boundary::Function,
    compression_function::Function,
)::QuantumCircuit

    instructions = get_circuit_instructions(circuit)

    qubit_count = get_num_qubits(circuit)
    output_circuit = QuantumCircuit(qubit_count = qubit_count)

    # Split circuit into blocks of single-target gates that
    # share a common target, separated by boundaries. 
    # What constitutes a boundary is determined using 
    # the `is_boundary` input. 
    # Common-target gates inside a block can be combined, 
    # but not with gates in another block, as a boundary
    # is present between them. 
    # If first gate is a boundary, first block is left empty. 

    ######################################################
    #
    #  blocks_per_target is a Dict
    #   where:
    #       - keys    : the target numbers of qubits in circuit
    #       - values  : Vector{Vector{i_gate::Int}}
    #                   
    #           where:   - i_gate  : the gate's index in 'gates'
    #                    
    #                    - Vector{i_gate} : a block of common-target 
    #                       gates, with no boundary between them
    #
    #                    - Vector{Vector{i_gate}} : list of 
    #                       consecutive blocks, each separated by 
    #                       an entry in 'boundaries'   
    #     
    blocks_per_target = Dict{Int,Vector{Vector{Int}}}(Dict())

    #initialize empty blocks at all targets
    for target = 1:qubit_count
        blocks_per_target[target] = [[]]
    end

    ######################################################
    #
    #  boudaries is a Vector of Tuple{i_gate::Int,targets::Int}
    #  where:
    #       i_gate  : the gate's index in 'gates'
    #       targets : the targets of gate[i_gate]
    #               
    boundaries = Vector{Tuple{Int,Vector{Int}}}([])

    current_block = [1 for _ = 1:qubit_count]

    can_be_placed = Dict(target => [true] for target = 1:qubit_count)

    placed_instructions = [false for _ = 1:length(instructions)]

    for (i_instr, instr) in enumerate(instructions)
        targets = get_connected_qubits(instr)

        if is_boundary(instr)

            # add group boundary at each of those targets
            push!(boundaries, (i_instr, targets))

            for target in targets
                # create new empty group at those targets
                push!(blocks_per_target[target], [])

                # disallow placement until boundary is passed
                push!(can_be_placed[target], false)
            end

        else
            target = targets[1]

            # inside a group, common-target gates are put in blocks.
            # append gate to last block
            push!(blocks_per_target[target][end], i_instr)
        end
    end

    # reverse so pop! returns first boundary
    boundaries = reverse(boundaries)

    iteration_count = 0

    #build compressed circuit
    while true
        iteration_count += 1

        #place allowed blocks
        for target = 1:qubit_count

            block_index = current_block[target]

            if can_be_placed[target][block_index]

                block = blocks_per_target[target][block_index]

                instructions_block::Vector{Gate} =
                    [convert(Gate, instructions[i]) for i in block]

                if length(block) > 1
                    push!(output_circuit, compression_function(instructions_block, target))

                    for i_instr in block
                        placed_instructions[i_instr] = true
                    end
                elseif length(block) == 1
                    #no need to compress individual gate
                    push!(output_circuit, instructions_block[1])

                    placed_instructions[block[1]] = true
                end

                can_be_placed[target][block_index] = false
            end
        end

        if !isempty(boundaries)
            # pass boundary
            (i_instr, targets) = pop!(boundaries)

            push!(output_circuit, instructions[i_instr])
            placed_instructions[i_instr] = true

            #unlock next blocks for those targets (boundary passed)
            for target in targets
                current_block[target] += 1
                can_be_placed[target][current_block[target]] = true
            end

        end

        if all(placed_instructions)
            break
        end

        @assert iteration_count < length(instructions) + 1 ("Failed to construct output")
    end

    return output_circuit
end


"""
    transpile(::CompressSingleQubitGatesTranspiler, circuit::QuantumCircuit)::QuantumCircuit

Implementation of the `CompressSingleQubitGatesTranspiler` transpiler stage 
which gathers all single-qubit gates sharing a common target in an input 
circuit and combines them into single `Universal` gates in a new circuit.
Gates ordering may differ when gates are applied to different qubits, 
but the result of the input and output circuit on any arbitrary state `Ket` 
is unchanged (up to a global phase).

# Examples
```jldoctest
julia> transpiler=CompressSingleQubitGatesTranspiler();

julia> circuit = QuantumCircuit(qubit_count = 2, instructions=[sigma_x(1),sigma_y(1)])
Quantum Circuit Object:
   qubit_count: 2 
q[1]:──X────Y──
               
q[2]:──────────
               



julia> transpiled_circuit=transpile(transpiler,circuit)
Quantum Circuit Object:
   qubit_count: 2 
q[1]:──U(θ=0.0000,ϕ=3.1416,λ=0.0000)──
                                      
q[2]:─────────────────────────────────
                                      



julia> compare_circuits(circuit,transpiled_circuit)
true

julia> circuit = QuantumCircuit(qubit_count = 3, instructions=[sigma_x(1),sigma_y(1),control_x(2,3),phase_shift(1,π/3)])
Quantum Circuit Object:
   qubit_count: 3 
q[1]:──X────Y─────────Rz(1.0472)──
                                  
q[2]:────────────*────────────────
                 |                
q[3]:────────────X────────────────
                                  



julia> transpiled_circuit=transpile(transpiler,circuit)
Quantum Circuit Object:
   qubit_count: 3 
q[1]:──U(θ=0.0000,ϕ=-2.0944,λ=0.0000)───────
                                            
q[2]:────────────────────────────────────*──
                                         |  
q[3]:────────────────────────────────────X──
                                            




julia> compare_circuits(circuit,transpiled_circuit)
true

```
"""
function transpile(
    ::CompressSingleQubitGatesTranspiler,
    circuit::QuantumCircuit,
)::QuantumCircuit
    return find_and_compress_blocks(
        circuit,
        is_multi_target_or_readout,
        unsafe_compress_to_universal,
    )
end

function cast_to_cz(gate::AbstractGateSymbol, _::Vector{Int})
    throw(NotImplementedError(:cast_to_cz, gate))
end

function cast_to_cz(::Swap, connected_qubits::Vector{Int})::AbstractVector{Gate}
    @assert length(connected_qubits) == 2
    q1 = connected_qubits[1]
    q2 = connected_qubits[2]

    return Vector{Gate}([
        y_minus_90(q2),
        control_z(q1, q2),
        y_minus_90(q1),
        y_90(q2),
        control_z(q1, q2),
        y_90(q1),
        y_minus_90(q2),
        control_z(q1, q2),
        y_90(q2),
    ])
end

struct CastSwapToCZGateTranspiler <: Transpiler end

"""
    transpile(::CastSwapToCZGateTranspiler, circuit::QuantumCircuit)::QuantumCircuit

Implementation of the `CastSwapToCZGateTranspiler` transpiler stage which
expands all Swap gates into `CZ` gates and single-qubit gates. The result of the
input and output circuit on any arbitrary state `Ket` is unchanged (up to a
global phase).

# Examples
```jldoctest
julia> transpiler=CastSwapToCZGateTranspiler();

julia> circuit = QuantumCircuit(qubit_count = 2, instructions=[swap(1, 2)])
Quantum Circuit Object:
   qubit_count: 2
q[1]:──☒──
       |
q[2]:──☒──

julia> transpile(transpiler,circuit)
Quantum Circuit Object:
   qubit_count: 2 
q[1]:───────────*────Y_m90────────────*────Y_90─────────────*──────────
                |                     |                     |          
q[2]:──Y_m90────Z─────────────Y_90────Z────────────Y_m90────Z────Y_90──
                                              

```
"""
function transpile(::CastSwapToCZGateTranspiler, circuit::QuantumCircuit)::QuantumCircuit
    qubit_count = get_num_qubits(circuit)
    output = QuantumCircuit(qubit_count = qubit_count)

    for instr in get_circuit_instructions(circuit)
        if instr isa Snowflurry.Gate{Swap}
            push!(
                output,
                cast_to_cz(get_gate_symbol(instr), get_connected_qubits(instr))...,
            )
        else
            push!(output, instr)
        end
    end

    return output
end

function cast_to_cz(::ControlX, connected_qubits::Vector{Int})::AbstractVector{Gate}
    @assert length(connected_qubits) == 2
    q1 = connected_qubits[1]
    q2 = connected_qubits[2]

    return Vector{Gate}([hadamard(q2), control_z(q1, q2), hadamard(q2)])
end

struct CastCXToCZGateTranspiler <: Transpiler end

"""
    transpile(::CastCXToCZGateTranspiler, circuit::QuantumCircuit)::QuantumCircuit

Implementation of the `CastCXToCZGateTranspiler` transpiler stage which
expands all `CX` gates into `CZ` and `Hadamard` gates. The result of the
input and output circuit on any arbitrary state `Ket` is unchanged (up to a
global phase).

# Examples
```jldoctest
julia> transpiler=CastCXToCZGateTranspiler();

julia> circuit = QuantumCircuit(qubit_count = 2, instructions=[control_x(1, 2)])
Quantum Circuit Object:
   qubit_count: 2
q[1]:──*──
       |
q[2]:──X──

julia> transpile(transpiler,circuit)
Quantum Circuit Object:
   qubit_count: 2
q[1]:───────*───────
            |
q[2]:──H────Z────H──
```
"""
function transpile(::CastCXToCZGateTranspiler, circuit::QuantumCircuit)::QuantumCircuit
    qubit_count = get_num_qubits(circuit)
    output = QuantumCircuit(qubit_count = qubit_count)

    for instr in get_circuit_instructions(circuit)
        if instr isa Snowflurry.Gate{ControlX}
            push!(
                output,
                cast_to_cz(get_gate_symbol(instr), get_connected_qubits(instr))...,
            )
        else
            push!(output, instr)
        end
    end

    return output
end

function cast_to_cz(::ISwap, connected_qubits::Vector{Int})::AbstractVector{Gate}
    @assert length(connected_qubits) == 2
    q1 = connected_qubits[1]
    q2 = connected_qubits[2]

    return Vector{Gate}([
        y_minus_90(q1),
        x_minus_90(q2),
        control_z(q1, q2),
        y_90(q1),
        x_minus_90(q2),
        control_z(q1, q2),
        y_90(q1),
        x_90(q2),
    ])
end

struct CastISwapToCZGateTranspiler <: Transpiler end

"""
    transpile(::CastISwapToCZGateTranspiler, circuit::QuantumCircuit)::QuantumCircuit

Implementation of the `CastISwapToCZGateTranspiler` transpiler stage which
expands all `ISwap` gates into `CZ` gates and single-qubit gates. The result of the
input and output circuit on any arbitrary state `Ket` is unchanged (up to a
global phase).

# Examples
```jldoctest
julia> transpiler=CastISwapToCZGateTranspiler();

julia> circuit = QuantumCircuit(qubit_count = 2, instructions=[iswap(1, 2)])
Quantum Circuit Object:
   qubit_count: 2
q[1]:──x──
       |
q[2]:──x──

julia> transpile(transpiler,circuit)
Quantum Circuit Object:
   qubit_count: 2 
q[1]:──Y_m90─────────────*────Y_90─────────────*────Y_90──────────
                         |                     |                  
q[2]:───────────X_m90────Z────────────X_m90────Z────────────X_90──
                                                                  

```
"""
function transpile(::CastISwapToCZGateTranspiler, circuit::QuantumCircuit)::QuantumCircuit
    qubit_count = get_num_qubits(circuit)
    output = QuantumCircuit(qubit_count = qubit_count)

    for instr in get_circuit_instructions(circuit)
        if instr isa Snowflurry.Gate{ISwap}
            push!(
                output,
                cast_to_cz(get_gate_symbol(instr), get_connected_qubits(instr))...,
            )
        else
            push!(output, instr)
        end
    end

    return output
end

function cast_to_cx(gate::Toffoli, connected_qubits::Vector{Int})::AbstractVector{Gate}
    @assert length(connected_qubits) == 3
    q1 = connected_qubits[1]
    q2 = connected_qubits[2]
    q3 = connected_qubits[3]

    h(q) = hadamard(q)
    cnot(q1, q2) = control_x(q1, q2)
    t(q) = pi_8(q)
    t_dag(q) = pi_8_dagger(q)

    return Vector{Gate}([
        h(q3),
        cnot(q2, q3),
        t_dag(q3),
        cnot(q1, q3),
        t(q3),
        cnot(q2, q3),
        t_dag(q3),
        cnot(q1, q3),
        t(q2),
        t(q3),
        cnot(q1, q2),
        hadamard(q3),
        t(q1),
        t_dag(q2),
        cnot(q1, q2),
    ])
end

struct CastToffoliToCXGateTranspiler <: Transpiler end

"""
    transpile(::CastToffoliToCXGateTranspiler, circuit::QuantumCircuit)::QuantumCircuit

Implementation of the `CastToffoliToCXGateTranspiler` transpiler stage which
expands all Toffoli gates into `CX` gates and single-qubit gates. The result of the
input and output circuit on any arbitrary state `Ket` is unchanged (up to a
global phase).

# Examples
```jldoctest
julia> transpiler=CastToffoliToCXGateTranspiler();

julia> circuit = QuantumCircuit(qubit_count = 3, instructions=[toffoli(1, 2, 3)])
Quantum Circuit Object:
   qubit_count: 3
q[1]:──*──
       |
q[2]:──*──
       |
q[3]:──X──

julia> transpile(transpiler,circuit)
Quantum Circuit Object:
   qubit_count: 3 
q[1]:──────────────────*────────────────────*──────────────*─────────T──────────*──
                       |                    |              |                    |  
q[2]:───────*──────────|─────────*──────────|────T─────────X──────────────T†────X──
            |          |         |          |                                      
q[3]:──H────X────T†────X────T────X────T†────X─────────T─────────H──────────────────
                                                                                   

```
"""
function transpile(::CastToffoliToCXGateTranspiler, circuit::QuantumCircuit)::QuantumCircuit
    qubit_count = get_num_qubits(circuit)
    output = QuantumCircuit(qubit_count = qubit_count)

    for instr in get_circuit_instructions(circuit)
        if instr isa Snowflurry.Gate{Toffoli}
            push!(
                output,
                cast_to_cx(get_gate_symbol(instr), get_connected_qubits(instr))...,
            )
        else
            push!(output, instr)
        end
    end

    return output
end

struct CastToPhaseShiftAndHalfRotationXTranspiler <: Transpiler
    atol::Real
end

CastToPhaseShiftAndHalfRotationXTranspiler() =
    CastToPhaseShiftAndHalfRotationXTranspiler(1e-6)

function simplify_rz_gate(gate::Gate{PhaseShift}; atol = 1e-6)::Union{Gate,Nothing}

    target = get_connected_qubits(gate)[1]
    phase_angle = get_gate_symbol(gate).phi

    phase_angle = phase_angle % (2 * π)

    if isapprox(phase_angle, π / 2, atol = atol) ||
       isapprox(phase_angle, -3 * π / 2, atol = atol)
        return z_90(target)

    elseif isapprox(abs(phase_angle), π, atol = atol)
        return sigma_z(target)

    elseif isapprox(phase_angle, -π / 2, atol = atol) ||
           isapprox(phase_angle, 3 * π / 2, atol = atol)
        return z_minus_90(target)

    elseif isapprox(phase_angle, π / 4, atol = atol)
        return pi_8(target)

    elseif isapprox(phase_angle, -π / 4, atol = atol)
        return pi_8_dagger(target)

    elseif isapprox(phase_angle, 0.0, atol = atol)
        return nothing

    else
        return phase_shift(target, phase_angle)

    end
end

function simplify_rx_gate(gate::Gate{RotationX}; atol = 1e-6)::Union{Gate,Nothing}

    target = get_connected_qubits(gate)[1]
    theta = get_gate_symbol(gate).theta

    if isapprox(theta, π / 2, atol = atol)
        return x_90(target)

    elseif isapprox(abs(theta), π, atol = atol)
        return sigma_x(target)

    elseif isapprox(theta, -π / 2, atol = atol)
        return x_minus_90(target)

    elseif isapprox(theta, 0.0, atol = atol)
        return nothing

    else
        return rotation_x(target, theta)

    end
end


function cast_to_phase_shift_and_half_rotation_x(gate::Universal, target::Int; atol = 1e-6)
    params = get_gate_parameters(gate)

    theta = params["theta"]
    phi = params["phi"]
    lambda = params["lambda"]

    gate_array = Vector{Gate}([])

    if !(isapprox(lambda, 0.0, atol = atol))
        push!(gate_array, simplify_rz_gate(phase_shift(target, lambda); atol = atol))
    end

    if !(isapprox(theta, 0.0, atol = atol))
        push!(gate_array, x_90(target))
        push!(gate_array, simplify_rz_gate(phase_shift(target, theta); atol = atol))
        push!(gate_array, x_minus_90(target))
    end

    if !(isapprox(phi, 0.0, atol = atol))
        push!(gate_array, simplify_rz_gate(phase_shift(target, phi); atol = atol))
    end

    return gate_array
end

"""
    transpile(::CastToPhaseShiftAndHalfRotationXTranspiler, circuit::QuantumCircuit)::QuantumCircuit

Implementation of the `CastToPhaseShiftAndHalfRotationXTranspiler` transpiler stage 
which converts all single-qubit gates in an input circuit and converts them 
into combinations of `PhaseShift` and `RotationX` with angle π/2 in an output 
circuit. For any gate in the input circuit, the number of gates in the 
output varies between zero and 5. The result of the input and output 
circuit on any arbitrary state `Ket` is unchanged (up to a global phase).

# Examples
```jldoctest
julia> transpiler=CastToPhaseShiftAndHalfRotationXTranspiler();

julia> circuit = QuantumCircuit(qubit_count = 2, instructions=[sigma_x(1)])
Quantum Circuit Object:
   qubit_count: 2 
q[1]:──X──
          
q[2]:─────
          



julia> transpiled_circuit=transpile(transpiler,circuit)
Quantum Circuit Object:
   qubit_count: 2 
q[1]:──Z────X_90────Z────X_m90──
                                                 
q[2]:───────────────────────────
                                                 



julia> circuit = QuantumCircuit(qubit_count = 2, instructions=[sigma_y(1)])
Quantum Circuit Object:
   qubit_count: 2 
q[1]:──Y──
          
q[2]:─────
          



julia> transpiled_circuit=transpile(transpiler,circuit)
Quantum Circuit Object:
   qubit_count: 2 
q[1]:──Z_90────X_90────Z────X_m90────Z_90──
                                           
q[2]:──────────────────────────────────────
                                           



julia> compare_circuits(circuit,transpiled_circuit)
true

julia> circuit = QuantumCircuit(qubit_count = 2, instructions=[universal(1,0.,0.,0.)])
Quantum Circuit Object:
   qubit_count: 2 
q[1]:──U(θ=0.0000,ϕ=0.0000,λ=0.0000)──
                                      
q[2]:─────────────────────────────────
                                      



julia> transpiled_circuit=transpile(transpiler,circuit)
Quantum Circuit Object:
   qubit_count: 2 
q[1]:
     
q[2]:
     



julia> compare_circuits(circuit,transpiled_circuit)
true

```
"""
function transpile(
    transpiler_stage::CastToPhaseShiftAndHalfRotationXTranspiler,
    circuit::QuantumCircuit,
)::QuantumCircuit

    instructions = get_circuit_instructions(circuit)

    qubit_count = get_num_qubits(circuit)
    output_circuit = QuantumCircuit(qubit_count = qubit_count)

    atol = transpiler_stage.atol

    for instr in instructions

        targets = get_connected_qubits(instr)

        if length(targets) > 1 || instr isa Readout
            push!(output_circuit, instr)
        else
            if !(instr isa Snowflurry.Gate{Universal} || instr isa Readout)
                instr = get_gate_symbol(
                    as_universal_gate(targets[1], get_operator(get_gate_symbol(instr))),
                )
            else
                instr = get_gate_symbol(instr)
            end

            gate_array =
                cast_to_phase_shift_and_half_rotation_x(instr, targets[1]; atol = atol)
            push!(output_circuit, gate_array...)
        end
    end

    return output_circuit
end

# Cast a Universal gate as U=Rz(β)Rx(γ)Rz(δ)
# See: Nielsen and Chuang, Quantum Computation and Quantum Information, p175.
function cast_to_rz_rx_rz(gate::Universal, target::Int)::Vector{Gate}
    params = get_gate_parameters(gate)

    γ = params["theta"]
    β = params["phi"] + π / 2
    δ = params["lambda"] - π / 2

    gate_array = Vector{Gate}([])

    push!(gate_array, phase_shift(target, δ))

    push!(gate_array, rotation_x(target, γ))

    push!(gate_array, phase_shift(target, β))

    return gate_array
end

struct CastUniversalToRzRxRzTranspiler <: Transpiler end

"""
    transpile(::CastUniversalToRzRxRzTranspiler, circuit::QuantumCircuit)::QuantumCircuit

Implementation of the `CastUniversalToRzRxRzTranspiler` transpiler stage 
which finds `Universal` gates in an input circuit and casts 
them into a sequence of `PhaseShift` (Rz), `RotationX` (Rx) and 
`PhaseShift` (Rz) gates in a new circuit.
The result of the input and output circuit on any arbitrary state `Ket` 
is unchanged (up to a global phase).

# Examples
```jldoctest
julia> transpiler=CastUniversalToRzRxRzTranspiler();

julia> circuit = QuantumCircuit(qubit_count = 2, instructions=[universal(1,π/2,π/4,π/8)])
Quantum Circuit Object:
   qubit_count: 2 
q[1]:──U(θ=1.5708,ϕ=0.7854,λ=0.3927)──
                                      
q[2]:─────────────────────────────────
                                      

julia> transpiled_circuit=transpile(transpiler,circuit)
Quantum Circuit Object:
   qubit_count: 2 
q[1]:──Rz(-1.1781)────Rx(1.5708)────Rz(2.3562)──
                                                
q[2]:───────────────────────────────────────────
                                                

julia> compare_circuits(circuit,transpiled_circuit)
true

julia> circuit = QuantumCircuit(qubit_count = 2, instructions=[universal(1,0,π/4,0)])
Quantum Circuit Object:
   qubit_count: 2 
q[1]:──U(θ=0.0000,ϕ=0.7854,λ=0.0000)──
                                      
q[2]:─────────────────────────────────
                                      

julia> transpiled_circuit=transpile(transpiler,circuit)
Quantum Circuit Object:
   qubit_count: 2 
q[1]:──Rz(-1.5708)────Rx(0.0000)────Rz(2.3562)──
                                                
q[2]:───────────────────────────────────────────
                                                

julia> compare_circuits(circuit,transpiled_circuit)
true

```
"""
function transpile(
    ::CastUniversalToRzRxRzTranspiler,
    circuit::QuantumCircuit,
)::QuantumCircuit

    instructions = get_circuit_instructions(circuit)

    qubit_count = get_num_qubits(circuit)
    output_circuit = QuantumCircuit(qubit_count = qubit_count)

    for instr in instructions

        targets = get_connected_qubits(instr)

        if length(targets) > 1 || instr isa Readout
            push!(output_circuit, instr)
        else
            if !(instr isa Snowflurry.Gate{Universal})
                instr = get_gate_symbol(
                    as_universal_gate(targets[1], get_operator(get_gate_symbol(instr))),
                )
            else
                instr = get_gate_symbol(instr)
            end

            gate_array = cast_to_rz_rx_rz(instr, targets[1])
            push!(output_circuit, gate_array...)
        end
    end

    return output_circuit
end

function cast_rx_to_rz_and_half_rotation_x(gate::Gate{RotationX})::Vector{Gate}
    target = get_connected_qubits(gate)[1]

    theta = get_gate_symbol(gate).theta

    gate_array = Vector{Gate}([])

    push!(gate_array, z_90(target))
    push!(gate_array, x_90(target))
    push!(gate_array, phase_shift(target, theta))
    push!(gate_array, x_minus_90(target))
    push!(gate_array, z_minus_90(target))

    return gate_array
end

struct CastRxToRzAndHalfRotationXTranspiler <: Transpiler end


"""
    transpile(::CastRxToRzAndHalfRotationXTranspiler, circuit::QuantumCircuit)::QuantumCircuit

Implementation of the `CastRxToRzAndHalfRotationXTranspiler` transpiler stage 
which finds `RotationX(θ)` gates in an input circuit and converts (casts) 
them into a sequence of gates: `Z90`,`X90`,`PhaseShift(θ)`,`XM90`,`ZM90` in a new circuit.
The result of the input and output circuit on any arbitrary state `Ket` 
is unchanged (up to a global phase).

# Examples
```jldoctest
julia> transpiler=CastRxToRzAndHalfRotationXTranspiler();

julia> circuit = QuantumCircuit(qubit_count = 2, instructions=[rotation_x(1,π/8)])
Quantum Circuit Object:
   qubit_count: 2 
q[1]:──Rx(0.3927)──
                   
q[2]:──────────────
                   

julia> transpiled_circuit=transpile(transpiler,circuit)
Quantum Circuit Object:
   qubit_count: 2 
q[1]:──Z_90────X_90────Rz(0.3927)────X_m90────Z_m90──
                                                     
q[2]:────────────────────────────────────────────────
                                                     

julia> compare_circuits(circuit,transpiled_circuit)
true

```
"""
function transpile(
    ::CastRxToRzAndHalfRotationXTranspiler,
    circuit::QuantumCircuit,
)::QuantumCircuit

    instructions = get_circuit_instructions(circuit)

    qubit_count = get_num_qubits(circuit)
    output_circuit = QuantumCircuit(qubit_count = qubit_count)

    for instr in instructions

        if instr isa Snowflurry.Gate{RotationX}
            gate_array = cast_rx_to_rz_and_half_rotation_x(instr)
            push!(output_circuit, gate_array...)
        else
            push!(output_circuit, instr)
        end
    end

    return output_circuit
end


struct SimplifyRxGatesTranspiler <: Transpiler
    atol::Real
end

SimplifyRxGatesTranspiler() = SimplifyRxGatesTranspiler(1e-6)

"""
    transpile(::SimplifyRxGatesTranspiler, circuit::QuantumCircuit)::QuantumCircuit

Implementation of the `SimplifyRxGatesTranspiler` transpiler stage 
which finds `RotationX` gates in an input circuit and according to its 
angle theta, casts them to one of the right-angle `RotationX` gates, 
e.g., `SigmaX`, `X90`, or `XM90`. In the case where `theta≈0.`, the gate is removed.
The result of the input and output circuit on any arbitrary state `Ket` is 
unchanged (up to a global phase).

# Examples
```jldoctest
julia> transpiler=SimplifyRxGatesTranspiler();

julia> circuit = QuantumCircuit(qubit_count = 2, instructions=[rotation_x(1,pi/2)])
Quantum Circuit Object:
   qubit_count: 2 
q[1]:──Rx(1.5708)──
                   
q[2]:──────────────
                   

julia> transpiled_circuit=transpile(transpiler,circuit)
Quantum Circuit Object:
   qubit_count: 2 
q[1]:──X_90──
             
q[2]:────────
             

julia> compare_circuits(circuit,transpiled_circuit)
true

julia> circuit = QuantumCircuit(qubit_count = 2, instructions=[rotation_x(1,pi)])
Quantum Circuit Object:
   qubit_count: 2 
q[1]:──Rx(3.1416)──
                   
q[2]:──────────────
                   


julia> transpiled_circuit=transpile(transpiler,circuit)
Quantum Circuit Object:
   qubit_count: 2 
q[1]:──X──
          
q[2]:─────
          

julia> compare_circuits(circuit,transpiled_circuit)
true

julia> circuit = QuantumCircuit(qubit_count = 2, instructions=[rotation_x(1,0.)])
Quantum Circuit Object:
   qubit_count: 2 
q[1]:──Rx(0.0000)──
                   
q[2]:──────────────
                   


julia> transpiled_circuit=transpile(transpiler,circuit)
Quantum Circuit Object:
   qubit_count: 2 
q[1]:
     
q[2]:
     



julia> compare_circuits(circuit,transpiled_circuit)
true

```
"""
function transpile(
    transpiler_stage::SimplifyRxGatesTranspiler,
    circuit::QuantumCircuit,
)::QuantumCircuit

    qubit_count = get_num_qubits(circuit)
    output = QuantumCircuit(qubit_count = qubit_count)

    atol = transpiler_stage.atol

    for instr in get_circuit_instructions(circuit)
        if instr isa Snowflurry.Gate{RotationX}
            new_gate = simplify_rx_gate(instr, atol = atol)

            if !isnothing(new_gate)
                push!(output, new_gate)
            end
        else
            push!(output, instr)
        end
    end

    return output
end

struct SwapQubitsForAdjacencyTranspiler <: Transpiler
    connectivity::AbstractConnectivity
end

function remap_qubits_to_adjacent(
    connected_qubits::Vector{Int},
    connectivity::AbstractConnectivity,
)::Tuple{Vector{Int},Vector{Int},Vector{Vector{Int}}}

    min_qubit = minimum(connected_qubits)

    distances =
        [get_qubits_distance(min_qubit, pos, connectivity) for pos in connected_qubits]

    sorting_order = sortperm(distances)

    # this contains an array of consecutive elements,
    # in the same unsorted order as the input,
    # meaning: sortperm(connected_qubits)==sortperm(mapped_indices)
    mapped_indices = sortperm(sorting_order)

    # create paths so that connected_qubits become adjacent on this connectivity
    paths = [[connected_qubits[sorting_order[1]]]]
    for pos in connected_qubits[sorting_order[2:end]]
        path = path_search(min_qubit, pos, connectivity)
        push!(paths, path[1:end-1])
        min_qubit = path[end-1]
    end

    adjacent_mapping = [path[end] for path in paths]
    paths = [path[1:end-1] for path in paths]

    # reorder in same unsorted order as input
    adjacent_mapping = adjacent_mapping[mapped_indices]
    paths = paths[mapped_indices]

    return (adjacent_mapping, sorting_order, paths)
end

function remap_connections_using_swaps(
    gates_block::Vector{<:Gate},
    adjacent_mapping::Vector{Int},
    paths::Vector{Vector{Int}},
)::Vector{Gate}

    for (current_qubit_num, path) in zip(adjacent_mapping, paths)

        while !isempty(path)
            next_pos = pop!(path)

            # surround current gates_block with swap gates 
            # to bring one step closer
            gates_block = vcat(
                swap(current_qubit_num, next_pos),
                gates_block,
                swap(current_qubit_num, next_pos),
            )

            current_qubit_num = next_pos
        end
    end

    return gates_block
end

"""
    transpile(::SwapQubitsForAdjacencyTranspiler, circuit::QuantumCircuit)::QuantumCircuit

Implementation of the `SwapQubitsForAdjacencyTranspiler` transpiler stage 
which adds `Swap` gates around multi-qubit gates so that the 
final `Operator` acts on adjacent qubits. The result of the input 
and output circuit on any arbitrary state `Ket` is unchanged 
(up to a global phase).

# Examples
```jldoctest
julia> transpiler=SwapQubitsForAdjacencyTranspiler(LineConnectivity(6));

julia> circuit = QuantumCircuit(qubit_count = 6, instructions=[toffoli(4,6,1)])
Quantum Circuit Object:
   qubit_count: 6 
q[1]:──X──
       |  
q[2]:──|──
       |  
q[3]:──|──
       |  
q[4]:──*──
       |  
q[5]:──|──
       |  
q[6]:──*──
          




julia> transpiled_circuit=transpile(transpiler,circuit)
Quantum Circuit Object:
   qubit_count: 6 
q[1]:───────────────────────────X───────────────────────────
                                |                           
q[2]:───────☒───────────────────*───────────────────☒───────
            |                   |                   |       
q[3]:──☒────☒──────────────☒────*────☒──────────────☒────☒──
       |                   |         |                   |  
q[4]:──☒──────────────☒────☒─────────☒────☒──────────────☒──
                      |                   |                 
q[5]:────────────☒────☒───────────────────☒────☒────────────
                 |                             |            
q[6]:────────────☒─────────────────────────────☒────────────
                                                            



julia> compare_circuits(circuit,transpiled_circuit)
true

```
"""
function transpile(
    transpiler::SwapQubitsForAdjacencyTranspiler,
    circuit::QuantumCircuit,
)::QuantumCircuit

    instructions = get_circuit_instructions(circuit)

    qubit_count = get_num_qubits(circuit)
    output_circuit = QuantumCircuit(qubit_count = qubit_count)

    for instr in instructions

        connected_qubits = get_connected_qubits(instr)

        if length(connected_qubits) > 1

            (adjacent_mapping, sorting_order, paths) =
                remap_qubits_to_adjacent(connected_qubits, transpiler.connectivity)

            mapping_dict = Dict([
                old_number => new_number for
                (old_number, new_number) in zip(connected_qubits, adjacent_mapping)
            ])

            gates_block = [move_instruction(instr, mapping_dict)]

            @assert get_connected_qubits(gates_block[1]) == adjacent_mapping (
                "Failed to construct gate: $(typeof((gates_block[1])))"
            )

            # leaving first (minimum) qubit unchanged,
            # add swaps starting from the farthest qubit
            adjacent_mapping = adjacent_mapping[reverse(sorting_order[2:end])]
            paths = paths[reverse(sorting_order[2:end])]

            gates_block =
                remap_connections_using_swaps(gates_block, adjacent_mapping, paths)

            push!(output_circuit, gates_block...)
        else
            # no effect for single-target gate
            push!(output_circuit, instr)
        end
    end

    return output_circuit
end

struct SimplifyRzGatesTranspiler <: Transpiler
    atol::Real
end

SimplifyRzGatesTranspiler() = SimplifyRzGatesTranspiler(1e-6)

"""
    transpile(::SimplifyRzGatesTranspiler, circuit::QuantumCircuit)::QuantumCircuit

Implementation of the `SimplifyRzGatesTranspiler` transpiler stage 
which finds `PhaseShift` gates in an input circuit and according to its 
phase angle phi, casts them to one of the right-angle `RotationZ` gates, 
e.g., `SigmaZ`, `Z90`, `ZM90`, `Pi8` or `Pi8Dagger`. In the case where `phi≈0.`, the 
gate is removed. The result of the input and output circuit on any 
arbitrary state `Ket` is unchanged (up to a global phase). The tolerance 
used for `Base.isapprox()` in each case can be set by passing an optional 
argument to the `Transpiler`, e.g:
`transpiler=SimplifyRzGatesTranspiler(1.0e-10)`

# Examples
```jldoctest
julia> transpiler=SimplifyRzGatesTranspiler();

julia> circuit = QuantumCircuit(qubit_count = 2, instructions=[phase_shift(1,pi/2)])
Quantum Circuit Object:
   qubit_count: 2 
q[1]:──Rz(1.5708)──
                   
q[2]:──────────────
                   

julia> transpiled_circuit=transpile(transpiler,circuit)
Quantum Circuit Object:
   qubit_count: 2 
q[1]:──Z_90──
             
q[2]:────────
             

julia> compare_circuits(circuit,transpiled_circuit)
true

julia> circuit = QuantumCircuit(qubit_count = 2, instructions=[phase_shift(1,pi)])
Quantum Circuit Object:
   qubit_count: 2 
q[1]:──Rz(3.1416)──
                   
q[2]:──────────────
                   

julia> transpiled_circuit=transpile(transpiler,circuit)
Quantum Circuit Object:
   qubit_count: 2 
q[1]:──Z──
          
q[2]:─────
          

julia> compare_circuits(circuit,transpiled_circuit)
true

julia> circuit = QuantumCircuit(qubit_count = 2, instructions=[phase_shift(1,0.)])
Quantum Circuit Object:
   qubit_count: 2 
q[1]:──Rz(0.0000)──
                   
q[2]:──────────────
                   

julia> transpiled_circuit=transpile(transpiler,circuit)
Quantum Circuit Object:
   qubit_count: 2 
q[1]:
     
q[2]:
     



julia> compare_circuits(circuit,transpiled_circuit)
true

```
"""
function transpile(
    transpiler_stage::SimplifyRzGatesTranspiler,
    circuit::QuantumCircuit,
)::QuantumCircuit

    qubit_count = get_num_qubits(circuit)
    output = QuantumCircuit(qubit_count = qubit_count)

    atol = transpiler_stage.atol

    for instr in get_circuit_instructions(circuit)
        if instr isa Snowflurry.Gate{PhaseShift}
            new_gate = simplify_rz_gate(instr, atol = atol)
            if !isnothing(new_gate)
                push!(output, new_gate)
            end
        else
            push!(output, instr)
        end
    end

    return output
end

struct CompressRzGatesTranspiler <: Transpiler end

# construct a PhaseShift gate from an input Operator
function as_phase_shift_gate(target::Integer, op::AbstractOperator)::Gate{PhaseShift}
    @assert size(op) == (2, 2) ("Received multi-target Operator: $op")

    matrix = get_matrix(op)

    @assert matrix[1, 2] ≈ ComplexF64(0.0) (
        "Failed to build a PhaseShift gate from input Operator: $op"
    )
    @assert matrix[2, 1] ≈ ComplexF64(0.0) (
        "Failed to build a PhaseShift gate from input Operator: $op"
    )

    #find global phase offset angle
    alpha = atan(imag(matrix[1, 1]), real(matrix[1, 1]))

    #remove global offset
    matrix *= exp(-im * alpha)

    #find relative phase offset angle
    phi = atan(imag(matrix[2, 2]), real(matrix[2, 2]))

    return phase_shift(target, phi)
end

# compress (combine) several Rz-type gates with a common target to a PhaseShift gate
# Warning: does not assert gates having common target
function unsafe_compress_to_rz(gates::Vector{Gate}, target::Int)::Gate{PhaseShift}
    combined_op = eye()

    for gate in gates
        combined_op = get_operator(get_gate_symbol(gate)) * combined_op
    end

    return as_phase_shift_gate(target, combined_op)
end

"""
    transpile(::CompressRzGatesTranspiler, circuit::QuantumCircuit)::QuantumCircuit

Implementation of the `CompressRzGatesTranspiler` transpiler stage 
which gathers all Rz-type gates sharing a common target in an input 
circuit and combines them into single PhaseShift gate in a new circuit.
Gates ordering may differ when gates are applied to different qubits, 
but the result of the input and output circuit on any arbitrary state `Ket` 
is unchanged (up to a global phase).

# Examples
```jldoctest
julia> transpiler=CompressRzGatesTranspiler();

julia> circuit = QuantumCircuit(qubit_count = 2, instructions=[sigma_z(1),z_90(1)])
Quantum Circuit Object:
   qubit_count: 2 
q[1]:──Z────Z_90──
                  
q[2]:─────────────
                  

julia> transpiled_circuit=transpile(transpiler,circuit)
Quantum Circuit Object:
   qubit_count: 2 
q[1]:──Rz(-1.5708)──
                    
q[2]:───────────────
                    

julia> compare_circuits(circuit,transpiled_circuit)
true

julia> circuit = QuantumCircuit(qubit_count = 3, instructions=[sigma_z(1),pi_8(1),control_x(2,3),z_minus_90(1)])
Quantum Circuit Object:
   qubit_count: 3 
q[1]:──Z────T─────────Z_m90──
                             
q[2]:────────────*───────────
                 |           
q[3]:────────────X───────────
                             

julia> transpiled_circuit=transpile(transpiler,circuit)
Quantum Circuit Object:
   qubit_count: 3 
q[1]:──Rz(2.3562)───────
                        
q[2]:────────────────*──
                     |  
q[3]:────────────────X──
                        

julia> compare_circuits(circuit,transpiled_circuit)
true

```
"""
function transpile(::CompressRzGatesTranspiler, circuit::QuantumCircuit)::QuantumCircuit

    if length(get_circuit_instructions(circuit)) == 1
        # no compression needed for individual gate
        return circuit
    end

    return find_and_compress_blocks(
        circuit,
        is_multi_target_or_not_rz,
        unsafe_compress_to_rz,
    )
end

struct TrivialTranspiler <: Transpiler end

transpile(::TrivialTranspiler, circuit::QuantumCircuit)::QuantumCircuit = circuit

struct RemoveSwapBySwappingGatesTranspiler <: Transpiler end

"""
    transpile(::RemoveSwapBySwappingGatesTranspiler, circuit::QuantumCircuit)::QuantumCircuit

Removes the `Swap` gates from the `circuit` assuming all-to-all connectivity.

!!! warning "The initial state must be the ground state!"
    This transpiler stage assumes that the input state is ``|0\\rangle^{\\otimes N}``
    where ``N`` is the number of qubits. The stage should not be used on sub-circuits
    where the input state is not ``|0\\rangle^{\\otimes N}``.

This transpiler stage eliminates `Swap` gates by moving the gates preceding each `Swap`
gate.

# Examples
```jldoctest
julia> transpiler = RemoveSwapBySwappingGatesTranspiler();

julia> circuit = QuantumCircuit(qubit_count=2, instructions=[hadamard(1), swap(1,2), sigma_x(2)])
Quantum Circuit Object:
   qubit_count: 2 
q[1]:──H────☒───────
            |       
q[2]:───────☒────X──
                    



julia> transpiled_circuit = transpile(transpiler, circuit)
Quantum Circuit Object:
   qubit_count: 2 
q[1]:──────────
               
q[2]:──H────X──
               



```
"""
function transpile(
    ::RemoveSwapBySwappingGatesTranspiler,
    circuit::QuantumCircuit,
)::QuantumCircuit
    instructions = get_circuit_instructions(circuit)
    qubit_count = get_num_qubits(circuit)
    output_circuit = QuantumCircuit(qubit_count = qubit_count)
    qubit_mapping = Dict{Int,Int}()
    reverse_transpiled_instructions = Vector{Gate}([])

    for instr in reverse(instructions)
        if instr isa Snowflurry.Gate{Swap}
            update_qubit_mapping!(qubit_mapping, get_connected_qubits(instr))
        else
            moved_instr = move_instruction(instr, qubit_mapping)
            push!(reverse_transpiled_instructions, moved_instr)
        end
    end
    push!(output_circuit, reverse(reverse_transpiled_instructions)...)
    return output_circuit
end

function update_qubit_mapping!(qubit_mapping::Dict{Int,Int}, connected_qubits::Vector{Int})
    outlet_qubit_1 = 0
    outlet_qubit_2 = 0

    if haskey(qubit_mapping, connected_qubits[1])
        outlet_qubit_2 = qubit_mapping[connected_qubits[1]]
        pop!(qubit_mapping, connected_qubits[1])
    else
        outlet_qubit_2 = connected_qubits[1]
    end

    if haskey(qubit_mapping, connected_qubits[2])
        outlet_qubit_1 = qubit_mapping[connected_qubits[2]]
        pop!(qubit_mapping, connected_qubits[2])
    else
        outlet_qubit_1 = connected_qubits[2]
    end

    qubit_mapping[connected_qubits[1]] = outlet_qubit_1
    qubit_mapping[connected_qubits[2]] = outlet_qubit_2
end

struct SimplifyTrivialGatesTranspiler <: Transpiler
    atol::Real
end

SimplifyTrivialGatesTranspiler() = SimplifyTrivialGatesTranspiler(1e-6)

function is_trivial_gate(gate::Gate; atol = 1e-6)::Bool

    symbol = get_gate_symbol(gate)

    params = get_gate_parameters(symbol)

    if symbol isa Identity
        return true
    elseif symbol isa Universal
        if isapprox(params["theta"], 0.0; atol = atol) &&
           isapprox(params["phi"], 0.0; atol = atol) &&
           isapprox(params["lambda"], 0.0; atol = atol)
            return true
        end
    elseif symbol isa Rotation
        if isapprox(params["theta"], 0.0; atol = atol) &&
           isapprox(params["phi"], 0.0; atol = atol)
            return true
        end
    elseif symbol isa RotationX || symbol isa RotationY
        if isapprox(params["theta"], 0.0; atol = atol)
            return true
        end
    elseif symbol isa PhaseShift
        if isapprox(params["lambda"], 0.0; atol = atol)
            return true
        end
    end

    return false
end

"""
    transpile(::SimplifyTrivialGatesTranspiler, circuit::QuantumCircuit)::QuantumCircuit

Implementation of the `SimplifyTrivialGatesTranspiler` transpiler stage 
which finds gates which have no effect on the state Ket, such as Identity, and 
parameterized gates with null parameters such as rotation_x(target, 0.).
The result of the input and output circuit on any 
arbitrary state Ket is unchanged (up to a global phase). The tolerance 
used for Base.isapprox() in each case can be set by passing an optional 
argument to the Transpiler, e.g:
transpiler=SimplifyTrivialGatesTranspiler(1.0e-10)

# Examples
```jldoctest
julia> transpiler=SimplifyTrivialGatesTranspiler();

julia> circuit = QuantumCircuit(qubit_count = 2, instructions=[identity_gate(1)])
Quantum Circuit Object:
   qubit_count: 2 
q[1]:──I──
          
q[2]:─────
          
julia> transpiled_circuit=transpile(transpiler,circuit)
Quantum Circuit Object:
   qubit_count: 2 
q[1]:
     
q[2]:      

julia> compare_circuits(circuit,transpiled_circuit)
true


julia> circuit = QuantumCircuit(qubit_count = 2, instructions=[phase_shift(1,0.)])
Quantum Circuit Object:
   qubit_count: 2 
q[1]:──Rz(0.0000)──
                   
q[2]:──────────────
                   

julia> transpiled_circuit=transpile(transpiler,circuit)
Quantum Circuit Object:
   qubit_count: 2 
q[1]:
     
q[2]:      

julia> compare_circuits(circuit,transpiled_circuit)
true

julia> circuit = QuantumCircuit(qubit_count = 2, instructions=[universal(1,0.,0.,0.)])
Quantum Circuit Object:
   qubit_count: 2 
q[1]:──U(θ=0.0000,ϕ=0.0000,λ=0.0000)──
                                      
q[2]:─────────────────────────────────
                                             
julia> transpiled_circuit=transpile(transpiler,circuit)
Quantum Circuit Object:
   qubit_count: 2 
q[1]:
     
q[2]:      

julia> compare_circuits(circuit,transpiled_circuit)
true

```
"""
function transpile(
    transpiler_stage::SimplifyTrivialGatesTranspiler,
    circuit::QuantumCircuit,
)::QuantumCircuit

    qubit_count = get_num_qubits(circuit)
    output = QuantumCircuit(qubit_count = qubit_count)

    atol = transpiler_stage.atol

    for instr in get_circuit_instructions(circuit)
        if (instr isa Readout) || ~is_trivial_gate(instr; atol = atol)
            push!(output, instr)
        end
    end

    return output
end

struct UnsupportedGatesTranspiler <: Transpiler end

function transpile(::UnsupportedGatesTranspiler, circuit::QuantumCircuit)::QuantumCircuit

    for instr in get_circuit_instructions(circuit)
        if !(instr isa Readout) && get_gate_symbol(instr) isa Controlled
            throw(NotImplementedError(:Transpiler, instr))
        end
    end

    return circuit
end

struct ReadoutsAreFinalInstructionsTranspiler <: Transpiler end

function transpile(
    ::ReadoutsAreFinalInstructionsTranspiler,
    circuit::QuantumCircuit,
)::QuantumCircuit

    assert_readouts_are_last_instr(circuit)

    return circuit
end


function assert_readouts_are_last_instr(circuit::QuantumCircuit)
    instructions = get_circuit_instructions(circuit)

    readouts_present_on_qubits = Set{Int}()

    for instr in instructions
        if typeof(instr) == Readout
            target_qubit = get_connected_qubits(instr)[1]

            #repeated readouts are not allowed
            @assert !(target_qubit in readouts_present_on_qubits) "Found multiple Readout on qubit: $target_qubit"

            push!(readouts_present_on_qubits, target_qubit)

        else
            target_qubits = get_connected_qubits(instr)

            for target_qubit in target_qubits
                # Gates following readouts are not allowed
                @assert !(target_qubit in readouts_present_on_qubits) "Cannot preform Gate following Readout on qubit: $target_qubit"
            end
        end
    end

<<<<<<< HEAD
end

struct CircuitContainsAReadoutTranspiler <: Transpiler end

function transpile(
    ::CircuitContainsAReadoutTranspiler,
    circuit::QuantumCircuit,
)::QuantumCircuit

    for instr in get_circuit_instructions(circuit)
        if instr isa Readout
            return circuit
        end
    end

    throw(
        ArgumentError("QuantumCircuit is missing a Readout. Would not return any result."),
    )
=======
>>>>>>> 30412a1c
end<|MERGE_RESOLUTION|>--- conflicted
+++ resolved
@@ -1800,7 +1800,6 @@
     return circuit
 end
 
-
 function assert_readouts_are_last_instr(circuit::QuantumCircuit)
     instructions = get_circuit_instructions(circuit)
 
@@ -1825,7 +1824,6 @@
         end
     end
 
-<<<<<<< HEAD
 end
 
 struct CircuitContainsAReadoutTranspiler <: Transpiler end
@@ -1844,6 +1842,4 @@
     throw(
         ArgumentError("QuantumCircuit is missing a Readout. Would not return any result."),
     )
-=======
->>>>>>> 30412a1c
 end