
"""
    QuantumCircuit(qubit_count)

A data structure to represent a *quantum circuit*.  
# Fields
- `qubit_count::Int` -- number of qubits (i.e. quantum register size).
- `gates::Vector{AbstractGateSymbol}` -- the sequence of gates to operate on qubits.

# Examples
```jldoctest
julia> c = QuantumCircuit(qubit_count = 2)
Quantum Circuit Object:
   qubit_count: 2 
q[1]:
     
q[2]:
```
"""
Base.@kwdef struct QuantumCircuit
    qubit_count::Int
    gates::Vector{Gate} = Vector{Gate}([])
    
    function QuantumCircuit(qubit_count::Int,gates::Vector{GateType}) where GateType <: Gate
        @assert qubit_count>0 ("$(:QuantumCircuit) constructor requires qubit_count>0. Received: $qubit_count")
    
        c=new(qubit_count,[])

        # add gates, with ensure_gate_is_in_circuit()
        append!(c,gates)

        return c
    end
end


get_num_qubits(circuit::QuantumCircuit)=circuit.qubit_count
get_circuit_gates(circuit::QuantumCircuit)::AbstractVector{Gate}=circuit.gates

"""
    push!(circuit::QuantumCircuit, gates::AbstractGateSymbol...)

Inserts one or more `gates` at the end of a `circuit`.

A `Vector` of `AbstractGateSymbol` objects can be passed to this function by using splatting.
More details about splatting are provided
[here](https://docs.julialang.org/en/v1/manual/faq/#What-does-the-...-operator-do?).

# Examples
```jldoctest
julia> c = QuantumCircuit(qubit_count = 2);

julia> push!(c, hadamard(1), sigma_x(2))
Quantum Circuit Object:
   qubit_count: 2 
q[1]:──H───────
               
q[2]:───────X──
               



julia> push!(c, control_x(1,2))
Quantum Circuit Object:
   qubit_count: 2 
q[1]:──H─────────*──
                 |  
q[2]:───────X────X──
                    



julia> gate_list = [sigma_x(1), hadamard(2)];

julia> push!(c, gate_list...)
Quantum Circuit Object:
   qubit_count: 2 
q[1]:──H─────────*────X───────
                 |            
q[2]:───────X────X─────────H──
                              



```
"""
<<<<<<< HEAD
function Base.push!(circuit::QuantumCircuit, gates::Gate...)
=======
function Base.push!(circuit::QuantumCircuit, gates::AbstractGate...)
    # convert input from Tuple to Vector
    return append!(circuit,[gate for gate in gates])
end

function Base.append!(circuit::QuantumCircuit, gates::Vector{<:AbstractGate})
>>>>>>> f9de1162
    for single_gate in gates
        ensure_gate_is_in_circuit(circuit, single_gate)
        push!(get_circuit_gates(circuit), single_gate)
    end
    return circuit
end

"""
    append!(base_circuit::QuantumCircuit, circuits_to_append::QuantumCircuit...)

Appends one or more `circuits_to_append` to the `base_circuit`.

The `circuits_to_append` cannot contain more qubits than the `base_circuit`.

# Examples
```jldoctest
julia> base = QuantumCircuit(qubit_count=2, gates=[sigma_x(1)])
Quantum Circuit Object:
   qubit_count: 2 
q[1]:──X──
          
q[2]:─────
          



julia> append_1 = QuantumCircuit(qubit_count=1, gates=[sigma_z(1)])
Quantum Circuit Object:
   qubit_count: 1 
q[1]:──Z──
          



julia> append_2 = QuantumCircuit(qubit_count=2, gates=[control_x(1,2)])
Quantum Circuit Object:
   qubit_count: 2 
q[1]:──*──
       |  
q[2]:──X──
          



julia> append!(base, append_1, append_2)

julia> print(base)
Quantum Circuit Object:
   qubit_count: 2 
q[1]:──X────Z────*──
                 |  
q[2]:────────────X──
                    


```
"""
function Base.append!(base_circuit::QuantumCircuit, circuits_to_append::QuantumCircuit...)
    for circuit in circuits_to_append
        if base_circuit.qubit_count < circuit.qubit_count
            throw(ErrorException("the circuit to append has more qubits "*
                "($(circuit.qubit_count)) than the base circuit "*
                "($(base_circuit.qubit_count) qubits)"))
        else
            append!(base_circuit.gates, circuit.gates)
        end
    end
end

"""
    prepend!(base_circuit::QuantumCircuit, circuits_to_prepend::QuantumCircuit...)

Prepends one or more `circuits_to_prepend` to the `base_circuit`.

The order of the `circuits_to_prepend` is maintained (i.e. `circuits_to_prepend[1]` will
appear leftmost in `base_circuit`). The `circuits_to_prepend` cannot contain more qubits
than the `base_circuit`.

# Examples
```jldoctest
julia> base = QuantumCircuit(qubit_count=2, gates=[sigma_x(1)])
Quantum Circuit Object:
   qubit_count: 2 
q[1]:──X──
          
q[2]:─────
          



julia> prepend_1 = QuantumCircuit(qubit_count=1, gates=[sigma_z(1)])
Quantum Circuit Object:
   qubit_count: 1 
q[1]:──Z──
          



julia> prepend_2 = QuantumCircuit(qubit_count=2, gates=[control_x(1,2)])
Quantum Circuit Object:
   qubit_count: 2 
q[1]:──*──
       |  
q[2]:──X──
          



julia> prepend!(base, prepend_1, prepend_2)

julia> print(base)
Quantum Circuit Object:
   qubit_count: 2 
q[1]:──Z────*────X──
            |       
q[2]:───────X───────
                    


```
"""
function Base.prepend!(base_circuit::QuantumCircuit, circuits_to_prepend::QuantumCircuit...)
    for circuit in reverse(circuits_to_prepend)
        if base_circuit.qubit_count < circuit.qubit_count
            throw(ErrorException("the circuit to prepend has more qubits "*
                "($(circuit.qubit_count)) than the base circuit "*
                "($(base_circuit.qubit_count) qubits)"))
        else
            prepend!(base_circuit.gates, circuit.gates)
        end
    end
end


"""
    compare_circuits(c0::QuantumCircuit,c1::QuantumCircuit)::Bool

Tests for equivalence of two circuits based on their effect on an 
arbitrary input state (a Ket). Circuits are equivalent if they both 
yield the same output for any input, up to a global phase.
Circuits with different ordering of gates that apply on different 
targets can also be equivalent.


# Examples
```jldoctest
julia> c0 = QuantumCircuit(qubit_count = 1, gates=[sigma_x(1),sigma_y(1)])
Quantum Circuit Object:
   qubit_count: 1 
q[1]:──X────Y──
               



julia> c1 = QuantumCircuit(qubit_count = 1, gates=[phase_shift(1,π)])
Quantum Circuit Object:
   qubit_count: 1  
q[1]:──Rz(3.1416)──
                   



julia> compare_circuits(c0,c1)
true            

julia> c0 = QuantumCircuit(qubit_count = 3, gates=[sigma_x(1),sigma_y(1),control_x(2,3)])
Quantum Circuit Object:
   qubit_count: 3 
q[1]:──X────Y───────
                    
q[2]:────────────*──
                 |  
q[3]:────────────X──
                    



julia> c1 = QuantumCircuit(qubit_count = 3, gates=[control_x(2,3),sigma_x(1),sigma_y(1)])
Quantum Circuit Object:
   qubit_count: 3 
q[1]:───────X────Y──
                    
q[2]:──*────────────
       |            
q[3]:──X────────────
                    



julia> compare_circuits(c0,c1)
true    

```
"""
function compare_circuits(c0::QuantumCircuit,c1::QuantumCircuit)::Bool

    num_qubits=get_num_qubits(c0)

    @assert num_qubits==get_num_qubits(c1) ("Input circuits have diffent number of qubits")

    #non-normalized ket with different scalar at each position
    ψ_0=Ket([v for v in 1:2^num_qubits])
        
    for gate in get_circuit_gates(c0) 
        apply_gate!(ψ_0, gate)
    end

    ψ_1=Ket([v for v in 1:2^num_qubits])

    for gate in get_circuit_gates(c1) 
        apply_gate!(ψ_1, gate)        
    end

    # check equality allowing a global phase offset
    return compare_kets(ψ_0,ψ_1)
end

"""
    circuit_contains_gate_type(circuit::QuantumCircuit, gate_type::Type{<: AbstractGateSymbol})::Bool

Determined whether or not a type of gate is present in a circuit.

# Examples
```jldoctest
julia> circuit = QuantumCircuit(qubit_count = 1, gates=[sigma_x(1),sigma_y(1)])
Quantum Circuit Object:
   qubit_count: 1 
q[1]:──X────Y──
               
julia> circuit_contains_gate_type(circuit, Snowflake.SigmaX)
true
               
julia> circuit_contains_gate_type(circuit, Snowflake.ControlZ)
false
```
"""
function circuit_contains_gate_type(circuit::QuantumCircuit, gate_type::Type{<: AbstractGateSymbol})::Bool
    for gate in get_circuit_gates(circuit)
        if is_gate_type(gate, gate_type)
            return true
        end
    end

    return false
end

function ensure_gate_is_in_circuit(circuit::QuantumCircuit, gate::AbstractGateSymbol)
    for target in get_connected_qubits(gate)
        if target > get_num_qubits(circuit)
            throw(DomainError(target, "The gate does not fit in the circuit"))
        end
    end
end

formatter(str_label,args...) = @eval @sprintf($str_label,$args...)

function format_label(
    symbol_specs::Vector{String},
    num_targets::Int,
    gate_params::Dict{String,<:Real};
    precision::Integer=4,
    )::Vector{String}

    num_params=length(gate_params)

    symbol_gate=symbol_specs[num_targets]
    fields=symbol_specs[num_targets+1:end]
    repetitions=length(fields)

    # create format specifier of correct precision
    precisionStr=string("%.",precision,"f")
    precisionArray=[precisionStr for _ in 1:repetitions]
    str_label_with_precision=formatter(symbol_gate,precisionArray...)

    # construct array of values in the order found in fields
    parameter_values=Vector{Real}([])

    for key in fields
        push!(parameter_values,gate_params[key])
    end

    # construct label using gate_params
    label_with_params=formatter(str_label_with_precision,parameter_values...)

    if num_targets==1
        return [label_with_params]
    else
        return vcat(symbol_specs[1:end-num_params-1],label_with_params)
    end
end

# TODO(#226): delete on completion
function get_display_symbol(gate::Gate;precision::Integer=4)
    return get_display_symbol(get_gate_symbol(gate), precision=precision)
end

function get_display_symbol(gate::AbstractGateSymbol;precision::Integer=4)

    gate_params=get_gate_parameters(gate)

    targets=get_connected_qubits(gate)

    num_targets=length(targets)

    symbol_specs=gates_display_symbols[get_gate_type(gate)]

    return format_label(symbol_specs,num_targets,gate_params;precision=precision)
end

function get_display_symbol(gate::ControlledGate;precision::Integer=4)

    # build new display symbol using existing symbol pertaining to kernel
    symbol_specs=get_display_symbol(gate.kernel,precision=precision)

    num_kernel_qubits=length(gate.kernel_qubits)
    
    gate_params=get_gate_parameters(gate)

    return vcat(
        [control_display_symbol for _ in 1:length(gate.control_qubits)],
        [
            format_label(
                symbol_specs,
                num_kernel_qubits,
                gate_params;
                precision=precision
            )...
        ])
end

const control_display_symbol ="*"

gates_display_symbols=Dict(
    Identity    =>["I"],
    SigmaX      =>["X"],
    SigmaY      =>["Y"],
    SigmaZ      =>["Z"],
    Hadamard    =>["H"],
    Pi8         =>["T"],
    Pi8Dagger   =>["T†"],
    X90         =>["X_90"],
    XM90         =>["X_m90"],
    Y90         =>["Y_90"],
    YM90         =>["Y_m90"],
    Z90         =>["Z_90"],
    ZM90         =>["Z_m90"],
    Rotation    =>["R(θ=%s,ϕ=%s)","theta","phi"],
    RotationX   =>["Rx(%s)","theta"],
    RotationY   =>["Ry(%s)","theta"],
    PhaseShift  =>["Rz(%s)","lambda"],
    Universal   =>["U(θ=%s,ϕ=%s,λ=%s)","theta","phi","lambda"],
    ControlZ    =>[control_display_symbol, "Z"],
    ControlX    =>[control_display_symbol, "X"],
    ISwap       =>["x", "x"],
    ISwapDagger =>["x†", "x†"],
    Toffoli     =>[control_display_symbol, control_display_symbol, "X"],
    Swap       =>["☒", "☒"],
)

get_instruction_symbol(gate::AbstractGateSymbol)=gates_instruction_symbols[get_gate_type(gate)]

gates_instruction_symbols=Dict(
    Identity    =>"i",
    SigmaX      =>"x",
    SigmaY      =>"y",
    SigmaZ      =>"z",
    Hadamard    =>"h",
    Pi8         =>"t",
    Pi8Dagger   =>"t_dag",
    X90         =>"x_90",
    XM90        =>"x_minus_90",
    Y90         =>"y_90",
    YM90        =>"y_minus_90",
    Z90         =>"z_90",
    ZM90        =>"z_minus_90",
    Rotation    =>"r",
    RotationX   =>"rx",
    RotationY   =>"ry",
    PhaseShift  =>"rz",
    Universal   =>"u",
    ControlZ    =>"cz",
    ControlX    =>"cx",
    ISwap       =>"iswap",
    ISwapDagger =>"iswap_dag",
    Toffoli     =>"ccx",
    Swap        =>"swap",
    )

"""
    pop!(circuit::QuantumCircuit)

Removes the last gate from `circuit.gates`. 

# Examples
```jldoctest
julia> c = QuantumCircuit(qubit_count = 2);

julia> push!(c, hadamard(1), sigma_x(2))
Quantum Circuit Object:
   qubit_count: 2 
q[1]:──H───────
               
q[2]:───────X──
               



julia> push!(c, control_x(1,2))
Quantum Circuit Object:
   qubit_count: 2 
q[1]:──H─────────*──
                 |  
q[2]:───────X────X──
                    



julia> pop!(c)
Quantum Circuit Object:
   qubit_count: 2 
q[1]:──H───────
               
q[2]:───────X──
               



```
"""
function Base.pop!(circuit::QuantumCircuit)
    pop!(get_circuit_gates(circuit))
    return circuit
end

function Base.show(io::IO, circuit::QuantumCircuit, padding_width::Integer=10)
    println(io, "Quantum Circuit Object:")
    println(io, "   qubit_count: $(get_num_qubits(circuit)) ")
    print_circuit_diagram(io, circuit, padding_width)
end

function print_circuit_diagram(io::IO, circuit::QuantumCircuit, padding_width::Integer)
    circuit_layout = get_circuit_layout(circuit)
    split_circuit_layouts = get_split_circuit_layout(io, circuit_layout, padding_width)
    num_splits = length(split_circuit_layouts)

    for i_split in 1:num_splits
        if num_splits > 1
            println(io, "Part $i_split of $num_splits")
        end
        for i_wire = 1:size(split_circuit_layouts[i_split], 1)
            for i_step = 1:size(split_circuit_layouts[i_split], 2)
                print(io, split_circuit_layouts[i_split][i_wire, i_step])
            end
            println(io, "")
        end
        println(io, "")
    end
end

function get_circuit_layout(circuit::QuantumCircuit)
    wire_count = 2 * get_num_qubits(circuit)
    circuit_layout = fill("", (wire_count, length(get_circuit_gates(circuit)) + 1))
    add_qubit_labels_to_circuit_layout!(circuit_layout, get_num_qubits(circuit))
    
    for (i_step, gate) in enumerate(get_circuit_gates(circuit))
        longest_symbol_length=get_longest_symbol_length(gate)
        add_wires_to_circuit_layout!(circuit_layout, i_step, get_num_qubits(circuit),longest_symbol_length)
        add_coupling_lines_to_circuit_layout!(circuit_layout, gate, i_step,longest_symbol_length)
        add_target_to_circuit_layout!(circuit_layout, gate, i_step,longest_symbol_length)
    end
    return circuit_layout
end

function get_longest_symbol_length(gate::AbstractGateSymbol)
    largest_length = 0
    for symbol in get_display_symbol(gate)
        symbol_length = length(symbol)
        if symbol_length > largest_length
            largest_length = symbol_length
        end
    end
    return largest_length
end

function add_qubit_labels_to_circuit_layout!(
    circuit_layout::Array{String},
    num_qubits::Integer
    )

    max_num_digits = ndigits(num_qubits)
    for i_qubit in range(1, length = num_qubits)
        num_digits = ndigits(i_qubit)
        padding = max_num_digits-num_digits
        id_wire = 2 * (i_qubit - 1) + 1
        circuit_layout[id_wire, 1] = "q[$i_qubit]:" * " "^padding
        circuit_layout[id_wire+1, 1] = String(fill(' ', length(circuit_layout[id_wire, 1])))
    end
end

function add_wires_to_circuit_layout!(
    circuit_layout::Array{String}, 
    i_step::Integer,
    num_qubits::Integer,
    longest_symbol_length::Integer
    )

    num_chars = 4+longest_symbol_length
    for i_qubit in range(1, length = num_qubits)
        id_wire = 2 * (i_qubit - 1) + 1
        # qubit wire
        circuit_layout[id_wire, i_step+1] = "─"^num_chars
        # spacer line
        circuit_layout[id_wire+1, i_step+1] = " "^num_chars
    end
end

function add_coupling_lines_to_circuit_layout!(
    circuit_layout::Array{String}, 
    gate::AbstractGateSymbol,
    i_step::Integer,
    longest_symbol_length::Integer
    )
    
    length_difference = longest_symbol_length-1
    num_left_chars = 2 + floor(Int, length_difference/2)
    num_right_chars = 2 + ceil(Int, length_difference/2)
    min_wire = 2*(minimum(get_connected_qubits(gate))-1)+1
    max_wire = 2*(maximum(get_connected_qubits(gate))-1)+1
    for i_wire in min_wire+1:max_wire-1
        if iseven(i_wire)
            circuit_layout[i_wire, i_step+1] = ' '^num_left_chars * "|" *
                ' '^num_right_chars
        else
            circuit_layout[i_wire, i_step+1] = '─'^num_left_chars * "|" *
                '─'^num_right_chars
        end
    end
end

function add_target_to_circuit_layout!(circuit_layout::Array{String}, gate::AbstractGateSymbol,
    i_step::Integer, longest_symbol_length::Integer)
    
    symbols_gate=get_display_symbol(gate)

    for (i_target, target) in enumerate(get_connected_qubits(gate))
        symbol_length = length(symbols_gate[i_target])
        length_difference = longest_symbol_length-symbol_length
        num_left_dashes = 2 + floor(Int, length_difference/2)
        num_right_dashes = 2 + ceil(Int, length_difference/2)
        id_wire = 2*(target-1)+1
        circuit_layout[id_wire, i_step+1] = '─'^num_left_dashes *
            "$(symbols_gate[i_target])" * '─'^num_right_dashes
    end
end


function get_split_circuit_layout(io::IO, circuit_layout::Array{String},
    padding_width::Integer)

    (display_height, display_width) = displaysize(io)
    useable_width = display_width-padding_width
    num_steps = size(circuit_layout, 2)
    num_qubit_label_chars = length(circuit_layout[1, 1])
    char_count = num_qubit_label_chars
    first_gate_step = 2
    split_layout = []
    if num_steps == 1
        push!(split_layout, circuit_layout)
    end
    for i_step = 2:num_steps
        step = circuit_layout[1, i_step]
        num_chars_in_step = length(step)
        char_count += num_chars_in_step
        if char_count > useable_width
            push!(split_layout, hcat(circuit_layout[:,1],
                circuit_layout[:,first_gate_step:i_step-1]))
            char_count = num_qubit_label_chars + num_chars_in_step
            first_gate_step = i_step
        end
        if i_step == num_steps
            push!(split_layout, hcat(circuit_layout[:,1],
                circuit_layout[:,first_gate_step:i_step]))
        end
    end
    return split_layout
end

"""
    simulate(circuit::QuantumCircuit)

Simulates and returns the wavefunction of the quantum device after running `circuit`, 
assuming an initial state Ket ψ corresponding to the 0th Fock basis, i.e.: 
`ψ=fock(0,2^get_num_qubits(circuit))`. 

Employs the approach described in Listing 5 of
[Suzuki *et. al.* (2021)](https://doi.org/10.22331/q-2021-10-06-559).

# Examples
```jldoctest
julia> c = QuantumCircuit(qubit_count = 2);

julia> push!(c, hadamard(1))
Quantum Circuit Object:
   qubit_count: 2 
q[1]:──H──
          
q[2]:─────
          


julia> push!(c, control_x(1,2))
Quantum Circuit Object:
   qubit_count: 2 
q[1]:──H────*──
            |  
q[2]:───────X──
               


julia> ket = simulate(c)
4-element Ket{ComplexF64}:
0.7071067811865475 + 0.0im
0.0 + 0.0im
0.0 + 0.0im
0.7071067811865475 + 0.0im


```
"""
function simulate(circuit::QuantumCircuit)
    hilbert_space_size = 2^get_num_qubits(circuit)
    # initial state 
    ψ = fock(0, hilbert_space_size)
    for gate in get_circuit_gates(circuit) 
        apply_gate!(ψ, gate)        
    end
    return ψ
end

"""
    simulate_shots(c::QuantumCircuit, shots_count::Int = 100)

Emulates a quantum computer by running a circuit for a given number of shots and returning measurement results. 
The distribution of measured states corresponds to the coefficients in the resulting state Ket. 

# Examples
```jldoctest simulate_shots; filter = r"00|11"
julia> c = QuantumCircuit(qubit_count = 2);

julia> push!(c, hadamard(1))
Quantum Circuit Object:
   qubit_count: 2 
q[1]:──H──
          
q[2]:─────
          


julia> push!(c, control_x(1,2))
Quantum Circuit Object:
   qubit_count: 2 
q[1]:──H────*──
            |  
q[2]:───────X──
               


julia> simulate_shots(c, 99)
99-element Vector{String}:
 "11"
 "00"
 "11"
 "11"
 "11"
 "11"
 "11"
 "00"
 "00"
 "11"
 ⋮
 "00"
 "00"
 "11"
 "00"
 "00"
 "00"
 "00"
 "00"
 "00"
```
"""
function simulate_shots(c::QuantumCircuit, shots_count::Int = 100)
    ψ = simulate(c)
    amplitudes = adjoint.(ψ) .* ψ
    weights = Float32[]

    for a in amplitudes
        push!(weights, a)
    end

    ##preparing the labels
    labels = String[]
    for i in range(0, length = length(ψ))
        s = bitstring(i)
        n = length(s)
        s_trimed = s[n-c.qubit_count+1:n]
        push!(labels, s_trimed)
    end

    data = StatsBase.sample(labels, StatsBase.Weights(weights), shots_count)
    return data
end

"""
    get_measurement_probabilities(circuit::QuantumCircuit,
        [target_qubits::Vector{<:Integer}])::AbstractVector{<:Real}

Returns a vector listing the measurement probabilities for the `target_qubits` in the `circuit`.

If no `target_qubits` are provided, the probabilities are computed for all the qubits.

The measurement probabilities are listed from the smallest to the largest computational
basis state. For instance, for a 2-qubit `QuantumCircuit`, the probabilities are listed
for 00, 01, 10, and 11.
# Examples
The following example constructs a `QuantumCircuit` where the probability of measuring 01
is 50% and the probability of measuring 11 is also 50%.
```jldoctest get_circuit_measurement_probabilities
julia> circuit = QuantumCircuit(qubit_count=2);

julia> push!(circuit, hadamard(1), sigma_x(2))
Quantum Circuit Object:
   qubit_count: 2 
q[1]:──H───────
               
q[2]:───────X──
               



julia> get_measurement_probabilities(circuit)
4-element Vector{Float64}:
 0.0
 0.4999999999999999
 0.0
 0.4999999999999999

```

For the same `circuit`, the probability of measuring qubit 2 and finding 1 is 100%.
```jldoctest get_circuit_measurement_probabilities
julia> target_qubit = [2];

julia> get_measurement_probabilities(circuit, target_qubit)
2-element Vector{Float64}:
 0.0
 0.9999999999999998

```
"""
function get_measurement_probabilities(circuit::QuantumCircuit)::AbstractVector{<:Real}
    ket = simulate(circuit)
    return get_measurement_probabilities(ket)
end

function get_measurement_probabilities(circuit::QuantumCircuit,
    target_qubits::Vector{<:Integer})::AbstractVector{<:Real}
    
    ket = simulate(circuit)
    return get_measurement_probabilities(ket, target_qubits)
end

"""
    inv(circuit::QuantumCircuit)

Return a `QuantumCircuit` which is the inverse of the input `circuit`. 
Each gate is replaced by it's corresponding inverse, and the order of gates is reversed.

# Examples
```jldoctest
julia> c = QuantumCircuit(qubit_count=2);

julia> push!(c, rotation_y(1, pi/4));

julia> push!(c, control_x(1, 2))
Quantum Circuit Object:
   qubit_count: 2 
q[1]:──Ry(0.7854)────*──
                     |  
q[2]:────────────────X──
                        



julia> inv(c)
Quantum Circuit Object:
   qubit_count: 2 
q[1]:──*────Ry(-0.7854)──
       |                 
q[2]:──X─────────────────
                         



```
"""
function Base.inv(circuit::QuantumCircuit)

    inverse_gates = Vector{Gate}( 
        [Base.inv(g) for g in reverse(get_circuit_gates(circuit))] 
    )

    return QuantumCircuit(qubit_count=get_num_qubits(circuit),
        gates=inverse_gates)
end

"""
    get_num_gates_per_type(circuit::QuantumCircuit)::AbstractDict{<: AbstractString, <:Integer}

Returns a dictionary listing the number of gates of each type found in the `circuit`.

The dictionary keys are the instruction_symbol of the gates while the values are the number of gates found.

# Examples
```jldoctest
julia> c = QuantumCircuit(qubit_count=2);

julia> push!(c, hadamard(1), hadamard(2));

julia> push!(c, control_x(1, 2));

julia> push!(c, hadamard(2))
Quantum Circuit Object:
   qubit_count: 2 
q[1]:──H─────────*───────
                 |       
q[2]:───────H────X────H──
                         



julia> get_num_gates_per_type(c)
Dict{String, Int64} with 2 entries:
  "h"  => 3
  "cx" => 1

```
"""
function get_num_gates_per_type(circuit::QuantumCircuit)::AbstractDict{<: AbstractString, <:Integer}
    gate_counts = Dict{String, Int}()
    for gate in get_circuit_gates(circuit)
        instruction_symbol=get_instruction_symbol(gate)
        if haskey(gate_counts, instruction_symbol)
            gate_counts[instruction_symbol] += 1
        else
            gate_counts[instruction_symbol] = 1
        end
    end
    return gate_counts
end

"""
    get_num_gates(circuit::QuantumCircuit)::Integer

Returns the number of gates in the `circuit`.

# Examples
```jldoctest
julia> c = QuantumCircuit(qubit_count=2);

julia> push!(c, hadamard(1), hadamard(2));

julia> push!(c, control_x(1, 2))
Quantum Circuit Object:
   qubit_count: 2 
q[1]:──H─────────*──
                 |  
q[2]:───────H────X──
                    



julia> get_num_gates(c)
3

```
"""
get_num_gates(circuit::QuantumCircuit)::Integer=length(get_circuit_gates(circuit))

"""
    permute_qubits!(circuit::QuantumCircuit,
        qubit_mapping::AbstractDict{T,T}) where T<:Integer

Modifies a `circuit` by moving the gates to other qubits based on a `qubit_mapping`.

The dictionary `qubit_mapping` contains key-value pairs describing how to update the target
qubits. The key indicates which target qubit to change while the associated value specifies
the new qubit. All the keys in the dictionary must also be present as values and vice versa.

For instance, `Dict(1=>2)` is not a valid `qubit_mapping`, but `Dict(1=>2, 2=>1)` is valid.

# Examples
```jldoctest
julia> c = QuantumCircuit(qubit_count=3);

julia> push!(c, sigma_x(1), hadamard(2), sigma_y(3))
Quantum Circuit Object:
   qubit_count: 3 
q[1]:──X────────────
                    
q[2]:───────H───────
                    
q[3]:────────────Y──                    



julia> permute_qubits!(c, Dict(1=>3, 3=>1))

julia> show(c)
Quantum Circuit Object:
   qubit_count: 3 
q[1]:────────────Y──
                    
q[2]:───────H───────
                    
q[3]:──X────────────
                    


```
"""
function permute_qubits!(circuit::QuantumCircuit,
    qubit_mapping::AbstractDict{T,T}) where T<:Integer

    assert_qubit_mapping_is_valid(qubit_mapping, get_num_qubits(circuit))
    unsafe_permute_qubits!(circuit, qubit_mapping)
end

function assert_qubit_mapping_is_valid(qubit_mapping::AbstractDict{T,T},
    qubit_count::Integer) where T<:Integer

    sorted_keys = sort(collect(keys(qubit_mapping)))
    sorted_values = sort(collect(values(qubit_mapping)))
    if sorted_keys != sorted_values
        throw(ErrorException("the qubit mapping is invalid"))
    end
    if last(sorted_keys) < 1 || first(sorted_keys) > qubit_count
        throw(ErrorException("the qubit mapping has a value that does not fit in the "*
            "circuit"))
    end
end

function unsafe_permute_qubits!(circuit::QuantumCircuit,
    qubit_mapping::AbstractDict{T,T}) where T<:Integer

    gates_list = get_circuit_gates(circuit)
    for (i_gate, gate) in enumerate(gates_list)
        moved_gate = move_gate(gate, qubit_mapping)
        circuit.gates[i_gate] = moved_gate
    end
end

"""
    permute_qubits(circuit::QuantumCircuit,
        qubit_mapping::AbstractDict{T,T})::QuantumCircuit where T<:Integer

Returns a `QuantumCircuit` that is a copy of `circuit` but where the gates have been moved
to other qubits based on a `qubit_mapping`.

The dictionary `qubit_mapping` contains key-value pairs describing how to update the target
qubits. The key indicates which target qubit to change while the associated value specifies
the new qubit. All the keys in the dictionary must also be present as values and vice versa.

For instance, `Dict(1=>2)` is not a valid `qubit_mapping`, but `Dict(1=>2, 2=>1)` is valid.

# Examples
```jldoctest
julia> c = QuantumCircuit(qubit_count=3);

julia> push!(c, sigma_x(1), hadamard(2), sigma_y(3))
Quantum Circuit Object:
   qubit_count: 3 
q[1]:──X────────────
                    
q[2]:───────H───────
                    
q[3]:────────────Y──
                    



julia> permute_qubits(c, Dict(1=>3, 3=>1))
Quantum Circuit Object:
   qubit_count: 3 
q[1]:────────────Y──
                    
q[2]:───────H───────
                    
q[3]:──X────────────
                    



```
"""
function permute_qubits(circuit::QuantumCircuit,
    qubit_mapping::AbstractDict{T,T})::QuantumCircuit where T<:Integer

    circuit_copy = deepcopy(circuit)
    permute_qubits!(circuit_copy, qubit_mapping)
    return circuit_copy
end<|MERGE_RESOLUTION|>--- conflicted
+++ resolved
@@ -84,16 +84,12 @@
 
 ```
 """
-<<<<<<< HEAD
 function Base.push!(circuit::QuantumCircuit, gates::Gate...)
-=======
-function Base.push!(circuit::QuantumCircuit, gates::AbstractGate...)
     # convert input from Tuple to Vector
     return append!(circuit,[gate for gate in gates])
 end
 
-function Base.append!(circuit::QuantumCircuit, gates::Vector{<:AbstractGate})
->>>>>>> f9de1162
+function Base.append!(circuit::QuantumCircuit, gates::Vector{Gate})
     for single_gate in gates
         ensure_gate_is_in_circuit(circuit, single_gate)
         push!(get_circuit_gates(circuit), single_gate)
