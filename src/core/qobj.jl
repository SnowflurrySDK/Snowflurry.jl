"""
A Ket represents a *quantum wavefunction* and is mathematically equivalent to a column vector of complex values. The norm of a Ket should always be unity.  

# Examples
Although NOT the preferred way, one can directly build a Ket object by passing a column vector as the initializer. 
```jldoctest
julia> using Snowflake

julia> ψ = Ket([1.0; 0.0; 0.0])
3-element Ket{ComplexF64}:
1.0 + 0.0im
0.0 + 0.0im
0.0 + 0.0im


```
A better way to initialize a Ket is to use a pre-built basis such as the `fock` basis. See [`fock`](@ref) for further information on this function. 
```jldoctest
julia> ψ = fock(2, 3)
3-element Ket{ComplexF64}:
0.0 + 0.0im
0.0 + 0.0im
1.0 + 0.0im


```
"""
struct Ket{T<:Complex}
    data::Vector{T} 
end

# overload constructor to enable initilization from Real-valued array
Ket(x::Vector{T}) where {T<:Real} = Ket{Complex{T}}(convert(Array{Complex{T},1},x))

# overload constructor to enable initialization from Integer-valued array
# default output is Ket{ComplexF64}
Ket(x::Vector{T},S::Type{<:Complex}=ComplexF64) where {T<:Integer}=Ket(Vector{S}(x))

# overload constructor to enable initialization from Complex{Integer}-valued array
# default output is Ket{ComplexF64}
Ket(x::Vector{T},S::Type{<:Complex}=ComplexF64) where {T<:Complex{Int}}=Ket(Vector{S}(x))

function Base.show(io::IO, x::Ket)
    println(io, "$(length(x.data))-element Ket{$(eltype(x.data))}:")
    for val in x.data
        println(io, val)
    end
end

Base.length(x::Ket) = Base.length(x.data)

"""

    compare_kets(ψ_0::Ket,ψ_1::Ket)

Checks for equivalence allowing for a global phase difference between two input kets.

# Examples
```jldoctest
julia> ψ_0 = Ket([1.,2.,3.,4.])
4-element Ket{ComplexF64}:
1.0 + 0.0im
2.0 + 0.0im
3.0 + 0.0im
4.0 + 0.0im


julia> δ=π/3 # phase offset
1.0471975511965976

julia> ψ_1 = exp(im*δ)*ψ_0
4-element Ket{ComplexF64}:
0.5000000000000001 + 0.8660254037844386im
1.0000000000000002 + 1.7320508075688772im
1.5000000000000004 + 2.598076211353316im
2.0000000000000004 + 3.4641016151377544im


julia> compare_kets(ψ_0,ψ_1)
true

julia> apply_gate!(ψ_1,sigma_x(1))

julia> compare_kets(ψ_0,ψ_1) # no longer equivalent after SigmaX gate
false

```
"""
function compare_kets(ψ_0::Ket,ψ_1::Ket)
    
    @assert length(ψ_0)==length(ψ_1) ("Input Kets must be of same dimension")

    # calculate possible global phase offset angle
    # from first component 
    θ_0=atan(imag(ψ_0.data[1]),real(ψ_0.data[1]) )
    θ_1=atan(imag(ψ_1.data[1]),real(ψ_1.data[1]) )

    δ=θ_0-θ_1

    #apply phase offset
    ψ_1_prime=exp(im*δ)*ψ_1

    return ψ_0≈ψ_1_prime
end

"""
A structure representing a Bra (i.e. a row vector of complex values). A Bra is created as the complex conjugate of a Ket.

# Examples
```jldoctest
julia> ψ = fock(1, 3)
3-element Ket{ComplexF64}:
0.0 + 0.0im
1.0 + 0.0im
0.0 + 0.0im


julia> _ψ = Bra(ψ)
3-element Bra{ComplexF64}:
0.0 - 0.0im
1.0 - 0.0im
0.0 - 0.0im


julia> _ψ * ψ    # A Bra times a Ket is a scalar
1.0 + 0.0im

julia> ψ*_ψ     # A Ket times a Bra is an operator
(3, 3)-element Snowflake.DenseOperator:
Underlying data ComplexF64:
0.0 + 0.0im    0.0 + 0.0im    0.0 + 0.0im
0.0 + 0.0im    1.0 + 0.0im    0.0 + 0.0im
0.0 + 0.0im    0.0 + 0.0im    0.0 + 0.0im


```
"""
struct Bra{T<:Complex}
    data::LinearAlgebra.Adjoint{T,Vector{T}}
    # constructor overload from Ket{Complex{T}}
    Bra(x::Ket{T}) where {T<:Complex} = new{T}(adjoint(x.data))
    # This constructor is used when a Bra is multiplied by an AbstractOperator
    Bra(x::LinearAlgebra.Adjoint{T, SVector{N,T}}) where {N,T<:Complex} = new{T}(x) 
    # This constructor is used when a Bra is multiplied by a SparseOperator or initialized with adjoint of vector
    Bra(x::LinearAlgebra.Adjoint{T, Vector{T}}) where {T<:Complex} = new{T}(x) 
end

function Base.show(io::IO, x::Bra)
    println(io, "$(length(x.data))-element Bra{$(eltype(x.data))}:")
    for val in x.data
        println(io, val)
    end
end

abstract type AbstractOperator end

"""
A structure representing a quantum operator with a sparse (CSR) matrix representation.

# Examples
```jldoctest
julia> z = SparseOperator([1.0 0.0;0.0 -1.0])
(2, 2)-element Snowflake.DenseOperator:
Underlying data ComplexF64:
1.0 + 0.0im    .
.              -1.0 + 0.0im
```
"""

struct SparseOperator{T<:Complex}<:AbstractOperator
    data::  SparseMatrixCSC{T, Int64}
end
# Constructor from Real-valued Matrix
SparseOperator(x::Matrix{T}) where {T<:Real} = SparseOperator(SparseArrays.sparse(Complex.(x)))
# Constructor from Complex-valued Matrix
SparseOperator(x::Matrix{T}) where {T<:Complex} = SparseOperator(SparseArrays.sparse(x))
# Constructor from Integer-valued Matrix
# default output is Operator{ComplexF64}
SparseOperator(x::Matrix{T},S::Type{<:Complex}=ComplexF64) where {T<:Integer} = SparseOperator(Matrix{S}(x))


"""
    sparse(x::AbstractOperator)

Returns a SparseOperator representation of x.

# Examples
```jldoctest
julia> z = sparse(sigma_z())
(2, 2)-element Snowflake.SparseOperator:
Underlying data ComplexF64:
 1.0 + 0.0im        ⋅     
      ⋅       -1.0 + 0.0im

"""
SparseArrays.sparse(x::AbstractOperator)=SparseOperator(SparseArrays.sparse(DenseOperator(x).data))

"""
A structure representing a quantum operator with a full (dense) matrix representation.

# Examples
```jldoctest
julia> z = DenseOperator([1.0 0.0;0.0 -1.0])
(2, 2)-element Snowflake.DenseOperator:
Underlying data ComplexF64:
1.0 + 0.0im    0.0 + 0.0im
0.0 + 0.0im    -1.0 + 0.0im

```
Alternatively:
```jldoctest
julia> z = rotation(π/2,-π/4)  
(2, 2)-element Snowflake.DenseOperator:
Underlying data ComplexF64:
0.7071067811865476 + 0.0im    0.4999999999999999 - 0.5im
-0.4999999999999999 - 0.5im    0.7071067811865476 + 0.0im


```
"""
struct DenseOperator{N,T<:Complex}<:AbstractOperator
    data::SMatrix{N,N,T}
end

# Constructor from Real-valued Matrix
DenseOperator(x::Matrix{T}) where {T<:Real} = DenseOperator(convert(SMatrix{size(x)...,Complex{T}},x) )

# Constructor from Complex-valued Matrix
DenseOperator(x::Matrix{T}) where {T<:Complex} = DenseOperator(convert(SMatrix{size(x)...,T},x) )

# Constructor from Integer-valued Matrix
# default output is Operator{ComplexF64}
DenseOperator(x::Matrix{T},S::Type{<:Complex}=ComplexF64) where {T<:Integer} = DenseOperator(Matrix{S}(x))

# Construction of DenseOperator using AbstractOperator
DenseOperator(op::AbstractOperator) = DenseOperator(get_matrix(op))

# Move Constructor: used to simplify operations such as 
# Base.:+(A::AbstractOperator,B::AbstractOperator)=DenseOperator(A)+DenseOperator(B)
# so that an input of type DenseOperator is not copied
DenseOperator(op::DenseOperator) = op

DenseOperator(m::SizedMatrix{N,N,T}) where {N,T<:Complex}=DenseOperator(SMatrix{N,N,T}(m))

DenseOperator(m::SizedMatrix{N,N,T}) where {N,T<:Real}=DenseOperator(SMatrix{N,N,Complex{T}}(m))

struct SwapLikeOperator{T<:Complex}<:AbstractOperator
    phase::T
end

# Constructor from Real phase value, or other numeric types.
SwapLikeOperator(phase::T) where {T<:Real} = SwapLikeOperator(Complex{T}(phase))

# Constructor from Complex{Int} or Complex{Bool} such as `im`
SwapLikeOperator(phase::T,S::Type{<:Complex}=ComplexF64) where {T<:Complex{Bool}} = 
    SwapLikeOperator(S(phase))

# Constructor from Integer-valued phase
# default output is Operator{ComplexF64}
SwapLikeOperator(phase::T,S::Type{<:Complex}=ComplexF64) where {T<:Integer} = SwapLikeOperator(S(phase))

# Cast SwapLikeOperator to DenseOperator
DenseOperator(op::SwapLikeOperator{T}) where {T<:Complex}=DenseOperator(
    T[[1.0, 0.0, 0.0, 0.0] [0.0, 0.0, op.phase, 0.0] [0.0, op.phase, 0.0, 0.0] [0.0, 0.0, 0.0, 1.0]]
)

get_matrix(op::SwapLikeOperator)=get_matrix(DenseOperator(op))

struct IdentityOperator{T<:Complex}<: AbstractOperator end

IdentityOperator(T::Type=ComplexF64)=IdentityOperator{T}()

DenseOperator(::IdentityOperator{T}) where {T<:Complex}=eye(T)

get_matrix(op::IdentityOperator)=get_matrix(DenseOperator(op))

"""

getindex(A::AbstractOperator, i::Integer, j::Integer)

Access the element at row i and column j in the matrix corresponding to `Operator` `A`.

# Examples
```jldoctest
julia> Y = sigma_y()
(2,2)-element Snowflake.AntiDiagonalOperator:
Underlying data type: ComplexF64:
    .    0.0 - 1.0im
    0.0 + 1.0im    .


julia> Y[1,1]
0.0 + 0.0im

julia> Y[1,2]
0.0 - 1.0im

julia> Y[2,1]
0.0 + 1.0im

julia> Y[2,2]
0.0 + 0.0im

```
"""
Base.getindex(op::AbstractOperator, i::Integer, j::Integer) = DenseOperator(op).data[i,j]

"""
A structure representing a diagonal quantum `Operator` (i.e. a complex matrix, with non-zero elements all lying on the diagonal).

# Examples
```jldoctest
julia> z = DiagonalOperator([1.0,-1.0])
(2,2)-element Snowflake.DiagonalOperator:
Underlying data type: ComplexF64:
1.0 + 0.0im    .
.    -1.0 + 0.0im

julia> z = DiagonalOperator([1.0+im,1.0,1.0,0.0-im])
(4,4)-element Snowflake.DiagonalOperator:
Underlying data type: ComplexF64:
1.0 + 1.0im    .    .    .
.    1.0 + 0.0im    .    .
.    .    1.0 + 0.0im    .
.    .    .    0.0 - 1.0im

```
"""
struct DiagonalOperator{N,T<:Complex}<:AbstractOperator
    data::SVector{N,T}
end

# Constructor from Real-valued Vector
DiagonalOperator(x::Vector{T}) where {T<:Real} = DiagonalOperator(convert(SVector{length(x),Complex{T}},x) )

# Constructor from Complex-valued Vector
DiagonalOperator(x::Vector{T}) where {T<:Complex} = DiagonalOperator(convert(SVector{length(x),T},x) )

# Constructor from Integer-valued Vector
# default output is DiagonalOperator{ComplexF64}
DiagonalOperator(x::Vector{T},S::Type{<:Complex}=ComplexF64) where {T<:Integer} = DiagonalOperator(Vector{S}(x))

function Base.getindex(diag_op::DiagonalOperator{N,T}, i::Integer, j::Integer) where {N,T<:Complex}
    if j == i
        return diag_op.data[i]
    else
        return T(0.)
    end
end

"""
A structure representing a anti-diagonal quantum `Operator` (i.e. a complex matrix, with non-zero elements all lying on the cross-diagonal).

# Examples
```jldoctest
julia> AntiDiagonalOperator([1,2])
(2,2)-element Snowflake.AntiDiagonalOperator:
Underlying data type: ComplexF64:
    .    1.0 + 0.0im
    2.0 + 0.0im    .

```
"""
struct AntiDiagonalOperator{N,T<:Complex}<:AbstractOperator
    data::SVector{N,T}

    function AntiDiagonalOperator(
        x::Union{
            Vector{T},
            SVector{N,T},
            }
        ) where {N,T<:Complex}
        if Val(N)!=Val(2)
            throw(DomainError("$(:AntiDiagonalOperator) only implemented for single target (N=2). Received N=$N"))
        else
            return new{N,T}(x)
        end
    end
end


# Constructor from Integer-valued Vector
# default output is AntiDiagonalOperator{N,ComplexF64}
AntiDiagonalOperator(x::Vector{T},S::Type{<:Complex}=ComplexF64) where {T<:Integer} = 
    AntiDiagonalOperator(convert(SVector{length(x),S},x) )

# Constructor from Real-valued Vector
AntiDiagonalOperator(x::Vector{T}) where {T<:Real} = AntiDiagonalOperator(convert(SVector{length(x),Complex{T}},x) )

# Constructor from Complex-valued Vector
AntiDiagonalOperator(x::Vector{T}) where {T<:Complex} = AntiDiagonalOperator(convert(SVector{length(x),T},x) )

function Base.getindex(anti_diag_op::AntiDiagonalOperator{N,T}, i::Integer, j::Integer) where {N,T<:Complex}
    if N-j+1 == i
        return anti_diag_op.data[i]
    else
        return T(0.)
    end
end

"""
    Base.adjoint(x)

Compute the adjoint (a.k.a. conjugate transpose) of a Ket, a Bra, or an Operator.
"""
Base.adjoint(x::Ket) = Bra(x)
Base.adjoint(x::Bra) = Ket(adjoint(x.data))

Base.adjoint(A::AbstractOperator) = typeof(A)(adjoint(A.data))
Base.adjoint(A::AntiDiagonalOperator{N,T}) where {N,T<:Complex}=
    AntiDiagonalOperator(SVector{N,T}(reverse(adjoint(A.data))))

Base.adjoint(A::SwapLikeOperator) = typeof(A)(adjoint(A.phase))

Base.adjoint(A::IdentityOperator) = A

"""
    is_hermitian(A::AbstractOperator)

Determine if Operator `A` is Hermitian (i.e. self-adjoint).

# Examples
```jldoctest
julia> Y = sigma_y()
(2,2)-element Snowflake.AntiDiagonalOperator:
Underlying data type: ComplexF64:
    .    0.0 - 1.0im
    0.0 + 1.0im    .


julia> is_hermitian(Y)
true

julia> P = sigma_p()
(2,2)-element Snowflake.AntiDiagonalOperator:
Underlying data type: ComplexF64:
    .    1.0 + 0.0im
    0.0 + 0.0im    .


julia> is_hermitian(P)
false

```
"""
is_hermitian(A::AbstractOperator) = ishermitian(DenseOperator(A).data)
is_hermitian(A::DenseOperator)  = LinearAlgebra.ishermitian(A.data)
is_hermitian(A::SparseOperator) = LinearAlgebra.ishermitian(A.data)

Base.:*(s::Number, x::Ket) = Ket(s*x.data)
Base.:*(x::Ket,s::Number) = Base.:*(s,x)
Base.:isapprox(x::Ket, y::Ket; atol::Real=1.0e-6) = isapprox(x.data, y.data, atol=atol)
Base.:isapprox(x::Bra, y::Bra; atol::Real=1.0e-6) = isapprox(x.data, y.data, atol=atol)

# generic cases
Base.:isapprox(x::AbstractOperator, y::AbstractOperator; atol::Real=1.0e-6) = isapprox(DenseOperator(x), DenseOperator(y), atol=atol)

# specializations
Base.:isapprox(x::DenseOperator, y::DenseOperator; atol::Real=1.0e-6) = isapprox(x.data, y.data, atol=atol)
Base.:isapprox(x::SparseOperator, y::SparseOperator; atol::Real=1.0e-6) = isapprox(x.data, y.data, atol=atol)
Base.:isapprox(x::DiagonalOperator, y::DiagonalOperator; atol::Real=1.0e-6) = isapprox(x.data, y.data, atol=atol)
Base.:isapprox(x::AntiDiagonalOperator, y::AntiDiagonalOperator; atol::Real=1.0e-6) = isapprox(x.data, y.data, atol=atol)
Base.:isapprox(x::SwapLikeOperator, y::SwapLikeOperator; atol::Real=1.0e-6) = isapprox(x.phase, y.phase, atol=atol)

Base.:isapprox(x::SwapLikeOperator, y::AbstractOperator; atol::Real=1.0e-6) = isapprox(DenseOperator(x), y, atol=atol)
Base.:isapprox(x::AbstractOperator, y::SwapLikeOperator; atol::Real=1.0e-6) = isapprox(x, DenseOperator(y), atol=atol)


Base.:-(x::Ket) = -1.0 * x
Base.:-(x::Ket, y::Ket) = Ket(x.data - y.data)
Base.:*(x::Bra, y::Ket) = x.data * y.data
Base.:+(x::Ket, y::Ket) = Ket(x.data + y.data)
Base.:*(x::Ket, y::Bra) = DenseOperator(x.data * y.data)

Base.:*(M::AbstractOperator, x::Ket) = Ket(Vector(DenseOperator(M).data * x.data))
Base.:*(M::SparseOperator, x::Ket) = Ket(M.data * x.data)
Base.:*(x::Bra, M::AbstractOperator) = Bra(x.data * DenseOperator(M).data)
Base.:*(x::Bra, M::SparseOperator) = Bra(x.data * M.data)

# generic cases
Base.:*(A::AbstractOperator, B::AbstractOperator) = DenseOperator(A) * DenseOperator(B)

# specializations
Base.:*(A::DenseOperator{N,T}, B::DenseOperator{N,T}) where {N,T<:Complex} =
    DenseOperator(A.data*B.data)
Base.:*(A::DenseOperator{N,T}, B::DenseOperator{N,S}) where {N,T<:Complex,S<:Complex} =
    DenseOperator(promote(A.data,B.data)[1]*promote(A.data,B.data)[2])
Base.:*(A::DiagonalOperator{N,T}, B::DiagonalOperator{N,T}) where {N,T<:Complex} =
    DiagonalOperator(SVector{N,T}([a*b for (a,b) in zip(A.data,B.data)]))
Base.:*(A::AntiDiagonalOperator{N,T}, B::AntiDiagonalOperator{N,T}) where {N,T<:Complex} =
    DiagonalOperator(SVector{N,T}([a*b for (a,b) in zip(A.data,reverse(B.data))]))
Base.:*(A::SparseOperator, B::SparseOperator) = SparseOperator(A.data*B.data)

Base.:*(s::Number, A::DenseOperator) = DenseOperator(s*A.data)
Base.:*(s::Number, A::DiagonalOperator) = DiagonalOperator(s*A.data)
Base.:*(s::Number, A::AntiDiagonalOperator) = AntiDiagonalOperator(s*A.data)
<<<<<<< HEAD
Base.:*(s::Number, A::SparseOperator) = SparseOperator(s*A.data)
=======
Base.:*(s::Number, A::SwapLikeOperator) = s*DenseOperator(A)
Base.:*(s::Number, A::IdentityOperator) = s*DenseOperator(A)
>>>>>>> 97d46175

Base.:*(A::AbstractOperator,s::Number) = Base.:*(s, A)

# generic cases
Base.:+(A::AbstractOperator, B::AbstractOperator) = DenseOperator(A) + DenseOperator(B)
Base.:-(A::AbstractOperator, B::AbstractOperator) = DenseOperator(A) - DenseOperator(B)

# specializations
Base.:+(A::DenseOperator{N,T}, B::DenseOperator{N,S}) where {N,T<:Complex,S<:Complex} = 
    DenseOperator(+(promote(A.data,B.data)...))

Base.:+(A::T, B::T) where {T<:DenseOperator}= T(A.data+B.data)
Base.:+(A::T, B::T) where {T<:SparseOperator}= T(A.data+B.data)
Base.:+(A::T, B::T) where {T<:DiagonalOperator}= T(A.data+B.data)
Base.:+(A::T, B::T) where {T<:AntiDiagonalOperator}= AntiDiagonalOperator(A.data+B.data)
Base.:+(A::T, B::T) where {T<:SwapLikeOperator}= DenseOperator(A)+DenseOperator(B)


# specializations
Base.:-(A::DenseOperator{N,T}, B::DenseOperator{N,S}) where {N,T<:Complex,S<:Complex} = 
    DenseOperator(-(promote(A.data,B.data)...))

Base.:-(A::T, B::T) where {T<:DenseOperator}= T(A.data-B.data)
Base.:-(A::T, B::T) where {T<:SparseOperator}= T(A.data-B.data)
Base.:-(A::T, B::T) where {T<:DiagonalOperator}= T(A.data-B.data)
Base.:-(A::T, B::T) where {T<:AntiDiagonalOperator}= AntiDiagonalOperator(A.data-B.data)
Base.:-(A::T, B::T) where {T<:SwapLikeOperator}= DenseOperator(A)-DenseOperator(B)

Base.length(x::Union{Ket, Bra}) = length(x.data)

"""
    exp(A::AbstractOperator)

Compute the matrix exponential of `Operator` `A`.

# Examples
```jldoctest
julia> X = sigma_x()
(2,2)-element Snowflake.AntiDiagonalOperator:
Underlying data type: ComplexF64:
    .    1.0 + 0.0im
    1.0 + 0.0im    .


julia> x_rotation_90_deg = exp(-im*π/4*X)
(2, 2)-element Snowflake.DenseOperator:
Underlying data ComplexF64:
0.7071067811865475 + 0.0im    0.0 - 0.7071067811865475im
0.0 - 0.7071067811865475im    0.7071067811865475 + 0.0im


```
"""
Base.exp(A::AbstractOperator) = DenseOperator(exp(DenseOperator(A).data))

# specializations
Base.exp(A::DenseOperator) = DenseOperator(exp(A.data))
Base.exp(A::DiagonalOperator) = DiagonalOperator([exp(a) for a in Vector(A.data)])

"""
    eigen(A::AbstractOperator)

Compute the eigenvalue decomposition of Operator `A` and return an `Eigen`
factorization object `F`. Eigenvalues are found in `F.values` while eigenvectors are
found in the matrix `F.vectors`. Each column of this matrix corresponds to an eigenvector.
The `i`th eigenvector is extracted by calling `F.vectors[:, i]`.

# Examples
```jldoctest
julia> X = sigma_x()
(2,2)-element Snowflake.AntiDiagonalOperator:
Underlying data type: ComplexF64:
    .    1.0 + 0.0im
    1.0 + 0.0im    .

julia> F = eigen(X);

julia> eigenvalues = F.values
2-element Vector{Float64}:
 -1.0
  1.0

julia> eigenvector_1 = F.vectors[:, 1]
2-element Vector{ComplexF64}:
 -0.7071067811865475 + 0.0im
  0.7071067811865475 + 0.0im
```
"""
LinearAlgebra.eigen(A::AbstractOperator) = LinearAlgebra.eigen(DenseOperator(A))
# specializations
LinearAlgebra.eigen(A::DenseOperator) = LinearAlgebra.eigen(Matrix(A.data))
LinearAlgebra.eigen(A::SparseOperator;kwargs...) = Arpack.eigs(A.data;kwargs...)

"""
    tr(A::AbstractOperator)

Compute the trace of Operator `A`.

# Examples
```jldoctest
julia> I = eye()
(2, 2)-element Snowflake.DenseOperator:
Underlying data ComplexF64:
1.0 + 0.0im    0.0 + 0.0im
0.0 + 0.0im    1.0 + 0.0im


julia> trace = tr(I)
2.0 + 0.0im

```
"""
LinearAlgebra.tr(A::AbstractOperator)=LinearAlgebra.tr(DenseOperator(A))
LinearAlgebra.tr(A::DenseOperator{N,T}) where {N,T<:Complex}=LinearAlgebra.tr(A.data)


"""
    expected_value(A::AbstractOperator, psi::Ket)

Compute the expectation value ⟨`ψ`|`A`|`ψ`⟩ given Operator `A` and Ket |`ψ`⟩.

# Examples
```jldoctest
julia> ψ = Ket([0.0; 1.0])
2-element Ket{ComplexF64}:
0.0 + 0.0im
1.0 + 0.0im


julia> A = sigma_z()
(2,2)-element Snowflake.DiagonalOperator:
Underlying data type: ComplexF64:
1.0 + 0.0im    .
.    -1.0 + 0.0im


julia> expected_value(A, ψ)
-1.0 + 0.0im
```
"""
<<<<<<< HEAD
expected_value(A::AbstractOperator, psi::Ket) = (Bra(psi)*A*psi)
=======
expected_value(A::AbstractOperator, psi::Ket)::Complex = (Bra(psi)*(DenseOperator(A)*psi))
expected_value(A::DenseOperator, psi::Ket)::Complex = (Bra(psi)*(A*psi))
>>>>>>> 97d46175

# generic case
Base.:size(M::AbstractOperator) = size(M.data)

# specializations
Base.:size(M::DiagonalOperator)     = (length(M.data),length(M.data))
Base.:size(M::AntiDiagonalOperator) = (length(M.data),length(M.data))
Base.:size(M::SwapLikeOperator) = (4,4)
Base.:size(M::IdentityOperator) = (2,2)


# iterator for Ket object
Base.iterate(x::Ket, state = 1) =
    state > length(x.data) ? nothing : (x.data[state], state + 1)

    """
    kron(x, y)

Compute the Kronecker product of two [`Kets`](@ref Ket) or two 
[`DenseOperator`](@ref) , [`DiagonalOperator`](@ref), [`AntiDiagonalOperator`](@ref).
More details about the Kronecker product can be found
[here](https://en.wikipedia.org/wiki/Kronecker_product). 

# Examples
```jldoctest
julia> ψ_0 = Ket([0.0; 1.0])
2-element Ket{ComplexF64}:
0.0 + 0.0im
1.0 + 0.0im


julia> ψ_1 = Ket([1.0; 0.0])
2-element Ket{ComplexF64}:
1.0 + 0.0im
0.0 + 0.0im


julia> ψ_0_1 = kron(ψ_0, ψ_1)
4-element Ket{ComplexF64}:
0.0 + 0.0im
0.0 + 0.0im
1.0 + 0.0im
0.0 + 0.0im


julia> kron(sigma_x(), sigma_y())
(4, 4)-element Snowflake.DenseOperator:
Underlying data ComplexF64:
0.0 + 0.0im    0.0 + 0.0im    0.0 + 0.0im    0.0 - 1.0im
0.0 + 0.0im    0.0 + 0.0im    0.0 + 1.0im    0.0 + 0.0im
0.0 + 0.0im    0.0 - 1.0im    0.0 + 0.0im    0.0 + 0.0im
0.0 + 1.0im    0.0 + 0.0im    0.0 + 0.0im    0.0 + 0.0im


```
"""
Base.kron(x::Ket, y::Ket) = Ket(kron(x.data, y.data))

Base.kron(x::AbstractOperator, y::AbstractOperator) = kron(DenseOperator(x), DenseOperator(y))

Base.kron(x::DenseOperator, y::DenseOperator) = DenseOperator(kron(x.data, y.data))

Base.kron(x::SparseOperator, y::SparseOperator) = SparseOperator(kron(x.data, y.data))


"""
A structure representing a quantum multi-body system.
# Fields
- `hilbert_space_structure` -- a vector of integers specifying the local Hilbert space size for each "body" within the multi-body system. 
"""
struct MultiBodySystem
    hilbert_space_structure::Vector{Int}
    MultiBodySystem(n_body::Integer, hilbert_size_per_body::Integer) =
        new(fill(hilbert_size_per_body, n_body))
end

function Base.show(io::IO, system::MultiBodySystem)
    @printf(
        io,
        "Snowflake.Multibody system with %d bodies\n",
        length(system.hilbert_space_structure)
    )
    @printf(io, "   Hilbert space structure:\n")
    @printf(io, "   ")
    show(io, system.hilbert_space_structure)
end

"""
    get_embed_operator(op::DenseOperator, target_body_index::Int, system::MultiBodySystem)

Uses a local operator (`op`), which is defined for a particular body (e.g. qubit) with index `target_body_index`, to build the corresponding operator for the Hilbert space of the multi-body system given by `system`. 
# Examples
```jldoctest
julia> system = MultiBodySystem(3,2)
Snowflake.Multibody system with 3 bodies
   Hilbert space structure:
   [2, 2, 2]

julia> x = sigma_x()
(2,2)-element Snowflake.AntiDiagonalOperator:
Underlying data type: ComplexF64:
    .    1.0 + 0.0im
    1.0 + 0.0im    .

julia> X_1=get_embed_operator(x,1,system)
(8, 8)-element Snowflake.DenseOperator:
Underlying data ComplexF64:
0.0 + 0.0im    0.0 + 0.0im    0.0 + 0.0im    0.0 + 0.0im    1.0 + 0.0im    0.0 + 0.0im    0.0 + 0.0im    0.0 + 0.0im
0.0 + 0.0im    0.0 + 0.0im    0.0 + 0.0im    0.0 + 0.0im    0.0 + 0.0im    1.0 + 0.0im    0.0 + 0.0im    0.0 + 0.0im
0.0 + 0.0im    0.0 + 0.0im    0.0 + 0.0im    0.0 + 0.0im    0.0 + 0.0im    0.0 + 0.0im    1.0 + 0.0im    0.0 + 0.0im
0.0 + 0.0im    0.0 + 0.0im    0.0 + 0.0im    0.0 + 0.0im    0.0 + 0.0im    0.0 + 0.0im    0.0 + 0.0im    1.0 + 0.0im
1.0 + 0.0im    0.0 + 0.0im    0.0 + 0.0im    0.0 + 0.0im    0.0 + 0.0im    0.0 + 0.0im    0.0 + 0.0im    0.0 + 0.0im
0.0 + 0.0im    1.0 + 0.0im    0.0 + 0.0im    0.0 + 0.0im    0.0 + 0.0im    0.0 + 0.0im    0.0 + 0.0im    0.0 + 0.0im
0.0 + 0.0im    0.0 + 0.0im    1.0 + 0.0im    0.0 + 0.0im    0.0 + 0.0im    0.0 + 0.0im    0.0 + 0.0im    0.0 + 0.0im
0.0 + 0.0im    0.0 + 0.0im    0.0 + 0.0im    1.0 + 0.0im    0.0 + 0.0im    0.0 + 0.0im    0.0 + 0.0im    0.0 + 0.0im


```
"""
function get_embed_operator(op::T, target_body_index::Int, system::MultiBodySystem) where {T<:Union{DenseOperator, SparseOperator}}
    n_body = length(system.hilbert_space_structure)
    @assert target_body_index <= n_body

    result = T(
        Matrix{eltype(op.data)}(
            I,
            system.hilbert_space_structure[1],
            system.hilbert_space_structure[1],
        ),
    )

    if (target_body_index == 1)
        result = op
    end

    for i_body = 2:n_body
        if (i_body == target_body_index)
            result = kron(result, op)
        else
            n_hilbert = system.hilbert_space_structure[i_body]
            result = kron(result, T(Matrix{eltype(op.data)}(I, n_hilbert, n_hilbert)))
        end
    end
    return result
end


get_embed_operator(op::AbstractOperator, target_body_index::Int, system::MultiBodySystem)=
    get_embed_operator(DenseOperator(op), target_body_index, system)

get_matrix(op::AbstractOperator) = 
    throw(NotImplementedError(:get_matrix,op))

get_matrix(op::DenseOperator{N,T}) where {N,T<:Complex} = convert(Matrix{T},op.data)
get_matrix(op::SparseOperator{T}) where {T<:Complex} = convert(Matrix{T},op.data)

function Base.show(io::IO, x::DenseOperator)
    println(io, "$(size(x.data))-element Snowflake.DenseOperator:")
    println(io, "Underlying data $(eltype(x.data)):")
    (nrow, ncol) = size(x.data)
    for i in range(1, stop = nrow)
        for j in range(1, stop = ncol)
            if j == 1
                print(io, "$(x.data[i, j])")
            else
                print(io, "    $(x.data[i, j])")
            end
        end
        println(io)
    end
end

<<<<<<< HEAD
function Base.show(io::IO, x::SparseOperator)
    println(io, "$(size(x.data))-element Snowflake.SparseOperator:")
    println(io, "Underlying data $(eltype(x.data)):")
    Base.print_array(io,x.data)
end

=======
function Base.show(io::IO, x::SwapLikeOperator)
    println(io, "$(size(x))-element Snowflake.SwapLikeOperator:")
    println(io, "Underlying data $(eltype(x.phase)):")
    (nrow, ncol) = size(x)

    println(io, "Equivalent DenseOperator:")
    denseop=DenseOperator(x)
    for i in range(1, stop = nrow)
        for j in range(1, stop = ncol)
            if j == 1
                print(io, "$(denseop.data[i, j])")
            else
                print(io, "    $(denseop.data[i, j])")
            end
        end
        println(io)
    end
end
>>>>>>> 97d46175

function Base.show(io::IO, x::DiagonalOperator)
    println(io, "($(length(x.data)),$(length(x.data)))-element Snowflake.DiagonalOperator:")
    println(io, "Underlying data type: $(eltype(x.data)):")
    nrow=length(x.data) 
    ncol=nrow
    for i in range(1, stop = nrow)
        for j in range(1, stop = ncol)
            if j == i
                if j==1
                    print(io, "$(x.data[i])")
                else
                    print(io, "    $(x.data[i])")
                end
            else
                if j==1
                    print(io, ".")
                else
                    print(io, "    .")
                end
            end
        end
        println(io)
    end
end

function get_matrix(op::DiagonalOperator{N,T}) where {N,T<:Complex}
    matrix=zeros(T,N,N)
    nrow=length(op.data) 
    ncol=nrow
    for i in 1:nrow
        for j in 1:ncol
            if i == j
                matrix[i,j]= op.data[i]
            end
        end
    end
    return matrix
end

function Base.show(io::IO, x::AntiDiagonalOperator)
    println(io, "($(length(x.data)),$(length(x.data)))-element Snowflake.AntiDiagonalOperator:")
    println(io, "Underlying data type: $(eltype(x.data)):")
    nrow=length(x.data) 
    ncol=nrow
    for i in 1:nrow
        for j in 1:ncol
            if ncol-j+1 == i
                print(io, "    $(x.data[i])")
            else
                print(io, "    .")
            end
        end
        println(io)
    end
end

function get_matrix(op::AntiDiagonalOperator{N,T}) where {N,T<:Complex}
    matrix=zeros(T,N,N)
    nrow=length(op.data) 
    ncol=nrow
    for i in 1:nrow
        for j in 1:ncol
            if ncol-j+1 == i
                matrix[i,j]= op.data[i]
            end
        end
    end
    return matrix
end

"""
    get_num_qubits(x::AbstractOperator)

Returns the number of qubits associated with an `Operator`.
# Examples
```jldoctest
julia> ρ = DenseOperator([1. 0.
                     0. 0.])
(2, 2)-element Snowflake.DenseOperator:
Underlying data ComplexF64:
1.0 + 0.0im    0.0 + 0.0im
0.0 + 0.0im    0.0 + 0.0im

julia> get_num_qubits(ρ)
1

```
"""
function get_num_qubits(x::AbstractOperator)
    (num_rows, num_columns) = size(x)
    if num_rows != num_columns
        throw(ErrorException("$(typeof(x)) is not square"))
    end
    qubit_count = log2(num_rows)
    if mod(qubit_count, 1) != 0
        throw(DomainError(qubit_count,
            "$(typeof(x)) does not correspond to an integer number of qubits"))
    end
    return Int(qubit_count)
end

"""
    get_num_qubits(x::Union{Ket, Bra})

Returns the number of qubits associated with a `Ket` or a `Bra`.
# Examples
```jldoctest
julia> ψ = Ket([1., 0., 0., 0.])
4-element Ket{ComplexF64}:
1.0 + 0.0im
0.0 + 0.0im
0.0 + 0.0im
0.0 + 0.0im


julia> get_num_qubits(ψ)
2

```
"""
function get_num_qubits(x::Union{Ket, Bra})
    qubit_count = log2(length(x))
    if mod(qubit_count, 1) != 0
        throw(DomainError(qubit_count,
            "Ket or Bra does not correspond to an integer number of qubits"))
    end
    return Int(qubit_count)
end

"""
    get_num_bodies(x::AbstractOperator, hilbert_space_size_per_body=2)

Returns the number of bodies associated with an `Operator` given the
`hilbert_space_size_per_body`.
# Examples
```jldoctest
julia> ρ = DenseOperator([1. 0. 0.
                     0. 0. 0.
                     0. 0. 0.])
(3, 3)-element Snowflake.DenseOperator:
Underlying data ComplexF64:
1.0 + 0.0im    0.0 + 0.0im    0.0 + 0.0im
0.0 + 0.0im    0.0 + 0.0im    0.0 + 0.0im
0.0 + 0.0im    0.0 + 0.0im    0.0 + 0.0im

julia> get_num_bodies(ρ, 3)
1

```
"""
function get_num_bodies(x::AbstractOperator, hilbert_space_size_per_body=2)
    (num_rows, num_columns) = size(x)
    if num_rows != num_columns
        throw(ErrorException("$(typeof(x)) is not square"))
    end
    num_bodies = log(hilbert_space_size_per_body, num_rows)
    if mod(num_bodies, 1) != 0
        throw(DomainError(num_bodies,
            "$(typeof(x)) does not correspond to an integer number of bodies"))
    end
    return Int(num_bodies)
end

"""
    get_num_bodies(x::Union{Ket, Bra}, hilbert_space_size_per_body=2)

Returns the number of bodies associated with a `Ket` or a `Bra` given the
`hilbert_space_size_per_body`.
# Examples
```jldoctest
julia> ψ = Ket([1., 0., 0., 0., 0., 0., 0., 0., 0.])
9-element Ket{ComplexF64}:
1.0 + 0.0im
0.0 + 0.0im
0.0 + 0.0im
0.0 + 0.0im
0.0 + 0.0im
0.0 + 0.0im
0.0 + 0.0im
0.0 + 0.0im
0.0 + 0.0im


julia> get_num_bodies(ψ, 3)
2

```
"""
function get_num_bodies(x::Union{Ket, Bra}, hilbert_space_size_per_body=2)
    num_bodies = log(hilbert_space_size_per_body, length(x))
    if mod(num_bodies, 1) != 0
        throw(DomainError(num_bodies,
            "Ket or Bra does not correspond to an integer number of bodies"))
    end
    return Int(num_bodies)
end

"""
    fock(i, hspace_size,T::Type{<:Complex}=ComplexF64)

Returns the `i`th Fock basis of a Hilbert space with size `hspace_size` as a Ket.

The Ket contains values of type `T`, which by default is ComplexF64.
# Examples
```jldoctest
julia> ψ = fock(0, 3)
3-element Ket{ComplexF64}:
1.0 + 0.0im
0.0 + 0.0im
0.0 + 0.0im


julia> ψ = fock(1, 3)
3-element Ket{ComplexF64}:
0.0 + 0.0im
1.0 + 0.0im
0.0 + 0.0im


julia> ψ = fock(1, 3,ComplexF32) # specifying a type other than ComplexF64
3-element Ket{ComplexF32}:
0.0f0 + 0.0f0im
1.0f0 + 0.0f0im
0.0f0 + 0.0f0im
```
"""
function fock(i, hspace_size,T::Type{<:Complex}=ComplexF64)
    d = fill(T(0.0), hspace_size)
    d[i+1] = 1.0
    return Ket(d)
end

"""
    spin_up(T::Type{<:Complex}=ComplexF64)

Returns the `Ket` representation of the spin-up state.

The `Ket` stores values of type `T`, which is `ComplexF64` by default.

# Examples
```jldoctest
julia> ψ = spin_up()
2-element Ket{ComplexF64}:
1.0 + 0.0im
0.0 + 0.0im


```
"""
spin_up(T::Type{<:Complex}=ComplexF64) = fock(0,2,T)

"""
    spin_down(T::Type{<:Complex}=ComplexF64)

Returns the `Ket` representation of the spin-down state.

The `Ket` stores values of type `T`, which is `ComplexF64` by default.

# Examples
```jldoctest
julia> ψ = spin_down()
2-element Ket{ComplexF64}:
0.0 + 0.0im
1.0 + 0.0im


```
"""
spin_down(T::Type{<:Complex}=ComplexF64) = fock(1,2,T)

"""
    create(hspace_size,T::Type{<:Complex}=ComplexF64)

Returns the bosonic creation operator for a Fock space of size `hspace_size`, of default type ComplexF64.
"""
function create(hspace_size,T::Type{<:Complex}=ComplexF64)
    a_dag = zeros(T, hspace_size,hspace_size)
    for i in 2:hspace_size
        a_dag[i,i-1]=sqrt((i-1.0))
    end
    return DenseOperator(a_dag)
end

"""
    destroy(hspace_size,T::Type{<:Complex}=ComplexF64)

Returns the bosonic annhilation operator for a Fock space of size `hspace_size`, of default type ComplexF64.
"""
function destroy(hspace_size,T::Type{<:Complex}=ComplexF64)
    a= zeros(T, hspace_size,hspace_size)
    for i in 2:hspace_size
        a[i-1,i]=sqrt((i-1.0))
    end
    return DenseOperator(a)
end

"""
    number_op(hspace_size,T::Type{<:Complex}=ComplexF64)

Returns the number operator for a Fock space of size `hspace_size`, of default type ComplexF64.
"""
function number_op(hspace_size,T::Type{<:Complex}=ComplexF64)
    n= zeros(T, hspace_size,hspace_size)
    for i in 2:hspace_size
        n[i,i]=i-1.0
    end
    return DenseOperator(n)
end

"""
    coherent(alpha, hspace_size)

Returns a coherent state for the parameter `alpha` in a Fock space of size `hspace_size`.
Note that |alpha|^2 is equal to the photon number of the coherent state. 

    # Examples
```jldoctest
julia> ψ = coherent(2.0,20)
20-element Ket{ComplexF64}:
0.1353352832366127 + 0.0im
0.2706705664732254 + 0.0im
0.3827859860416437 + 0.0im
0.44200318416631873 + 0.0im
0.44200318416631873 + 0.0im
0.3953396664268989 + 0.0im
0.3227934859426707 + 0.0im
0.24400893961026582 + 0.0im
0.17254037586855772 + 0.0im
0.11502691724570517 + 0.0im
0.07274941014482605 + 0.0im
0.043869544940011405 + 0.0im
0.025328093580341972 + 0.0im
0.014049498479026656 + 0.0im
0.007509772823502764 + 0.0im
0.003878030010563634 + 0.0im
0.001939015005281817 + 0.0im
0.000940560432521708 + 0.0im
0.0004433844399679012 + 0.0im
0.00020343873336404819 + 0.0im


julia> expected_value(number_op(20),ψ)
3.99999979364864 + 0.0im
```
"""
function coherent(alpha, hspace_size)
    ψ = fock(0,hspace_size)
    for i  in 1:hspace_size-1
        ψ+=(alpha^i)/(sqrt(factorial(i)))*fock(i,hspace_size)
    end
    ψ = exp(-0.5*abs2(alpha))*ψ
    return ψ 
end

"""
    normalize!(x::Ket)

Normalizes Ket `x` such that its magnitude becomes unity.

```jldoctest
julia> ψ=Ket([1.,2.,4.])
3-element Ket{ComplexF64}:
1.0 + 0.0im
2.0 + 0.0im
4.0 + 0.0im

julia> normalize!(ψ)
3-element Ket{ComplexF64}:
0.2182178902359924 + 0.0im
0.4364357804719848 + 0.0im
0.8728715609439696 + 0.0im
```

"""
function LinearAlgebra.normalize!(x::Ket)
    a = LinearAlgebra.norm(x.data,2)
    x = 1.0/a*x
    return x
end

"""
    get_measurement_probabilities(x::Ket{Complex{T}},
        [target_bodies::Vector{U},
        hspace_size_per_body::Union{U,Vector{U}}=2])::AbstractVector{T}
        where {T<:Real, U<:Integer}

Returns a vector listing the measurement probabilities of the `target_bodies` of `Ket` `x`.

The Hilbert space size per body can be specified by providing a `Vector` of `Integer` for
the `hspace_size_per_body` argument. The `Vector` must specify the Hilbert space size for
each body. If the space size is uniform, a single `Integer` can be given instead. If
only `x` is provided, the probabilities are provided for all the bodies.

The measurement probabilities are listed from the smallest to the largest computational
basis state. For instance, for a 2-qubit `Ket`, the probabilities are listed for 00, 01, 10,
and 11.
# Examples
The following example constructs a `Ket`, where the probability of measuring 00 is 50% and
the probability of measuring 10 is also 50%.
```jldoctest get_measurement_probabilities
julia> ψ = 1/sqrt(2)*Ket([1, 0, 1, 0])
4-element Ket{ComplexF64}:
0.7071067811865475 + 0.0im
0.0 + 0.0im
0.7071067811865475 + 0.0im
0.0 + 0.0im


julia> get_measurement_probabilities(ψ)
4-element Vector{Float64}:
 0.4999999999999999
 0.0
 0.4999999999999999
 0.0

```

For the same `Ket`, the probability of measuring qubit 2 and finding 0 is 100%.
```jldoctest get_measurement_probabilities
julia> target_qubit = [2];

julia> get_measurement_probabilities(ψ, target_qubit)
2-element Vector{Float64}:
 0.9999999999999998
 0.0

```
"""
function get_measurement_probabilities(x::Ket{Complex{T}})::AbstractVector{T} where T<:Real
    return real.(adjoint.(x) .* x)
end

function get_measurement_probabilities(x::Ket{Complex{T}},
    target_bodies::Vector{U},
    hspace_size_per_body::U = 2)::AbstractVector{T} where {T<:Real, U<:Integer}

    num_bodies = get_num_bodies(x, hspace_size_per_body)
    hspace_size_per_body_list = fill(hspace_size_per_body, num_bodies)
    return get_measurement_probabilities(x, target_bodies, hspace_size_per_body_list)
end

function get_measurement_probabilities(x::Ket{Complex{T}},
    target_bodies::Vector{U},
    hspace_size_per_body::Vector{U})::AbstractVector{T} where {T<:Real, U<:Integer}

    throw_if_targets_are_invalid(x, target_bodies, hspace_size_per_body)
    amplitudes = get_measurement_probabilities(x)
    num_amplitudes = length(amplitudes)
    num_target_amplitudes = get_num_target_amplitudes(target_bodies, hspace_size_per_body)
    if num_target_amplitudes == num_amplitudes
        return amplitudes
    else
        num_bodies = length(hspace_size_per_body)
        bitstring = zeros(U, num_bodies)
        target_amplitudes = zeros(T, num_target_amplitudes)
        for single_amplitude in amplitudes
            target_index = get_target_amplitude_index(bitstring, target_bodies,
                hspace_size_per_body)
            target_amplitudes[target_index] += single_amplitude
            increment_bitstring!(bitstring, hspace_size_per_body)
        end
        return target_amplitudes
    end
end

function throw_if_targets_are_invalid(x::Ket{Complex{T}},
    target_bodies::Vector{U},
    hspace_size_per_body::Vector{U}) where {T<:Real, U<:Integer}

    expected_ket_length = prod(hspace_size_per_body)
    if expected_ket_length != length(x)
        throw(ErrorException("the hspace_size_per_body is incorrect for the provided ket"))
    end

    if isempty(target_bodies)
        throw(ErrorException("target_bodies is empty"))
    end

    if !allunique(target_bodies)
        throw(ErrorException("the elements of target_bodies must be unique"))
    end

    if !issorted(target_bodies)
        throw(ErrorException("target_bodies must be sorted in ascending order"))
    end

    num_bodies = length(hspace_size_per_body)
    if target_bodies[end] > num_bodies
        throw(ErrorException("elements of target_bodies cannot be greater than the "*
            "number of bodies"))
    end
end

function get_num_target_amplitudes(target_bodies::Vector{T},
    hspace_size_per_body::Vector{T}) where T<:Integer

    num_amplitudes = 1
    for target_index in target_bodies
        num_amplitudes *= hspace_size_per_body[target_index]
    end
    return num_amplitudes
end

function get_target_amplitude_index(bitstring::Vector{T}, target_bodies::Vector{T},
    hspace_size_per_body::Vector{T}) where T<:Integer

    amplitude_index = 1
    previous_base = 1
    for i_body in reverse(target_bodies)
        amplitude_index +=
            bitstring[i_body]*previous_base
        previous_base *= hspace_size_per_body[i_body]
    end
    return amplitude_index
end

function increment_bitstring!(bitstring::Vector{T},
    hspace_size_per_bit::Vector{T}) where T<:Integer

    num_bits = length(bitstring)
    i_bit = num_bits
    finished_updating = false
    while i_bit > 0 && !finished_updating
        if bitstring[i_bit] == hspace_size_per_bit[i_bit]-1
            bitstring[i_bit] = 0
            i_bit -= 1
        else
            bitstring[i_bit] += 1
            finished_updating = true
        end
    end
end

"""
    commute(A::AbstractOperator, B::AbstractOperator)

Returns the commutation of `A` and `B`.
```jldoctest
julia> σ_x = sigma_x()
(2,2)-element Snowflake.AntiDiagonalOperator:
Underlying data type: ComplexF64:
    .    1.0 + 0.0im
    1.0 + 0.0im    .


julia> σ_y = sigma_y()
(2,2)-element Snowflake.AntiDiagonalOperator:
Underlying data type: ComplexF64:
    .    0.0 - 1.0im
    0.0 + 1.0im    .


julia> commute(σ_x,σ_y)
(2,2)-element Snowflake.DiagonalOperator:
Underlying data type: ComplexF64:
0.0 + 2.0im    .
.    0.0 - 2.0im

```
"""
commute(A::AbstractOperator, B::AbstractOperator)= A*B-B*A 


"""
    anticommute(A::AbstractOperator, B::AbstractOperator)

Returns the anticommutation of `A` and `B`.
```jldoctest
julia> σ_x = sigma_x()
(2,2)-element Snowflake.AntiDiagonalOperator:
Underlying data type: ComplexF64:
    .    1.0 + 0.0im
    1.0 + 0.0im    .


julia> anticommute(σ_x,σ_x)
(2,2)-element Snowflake.DiagonalOperator:
Underlying data type: ComplexF64:
2.0 + 0.0im    .
.    2.0 + 0.0im

```
"""
anticommute(A::AbstractOperator, B::AbstractOperator)=A*B+B*A 


"""
    ket2dm(ψ::Ket)

Returns the density matrix corresponding to the pure state ψ.
"""
function ket2dm(ψ::Ket)
    return ψ*Bra(ψ)
end

"""
    fock_dm(i::Int64, hspace_size::Int64)

Returns the density matrix corresponding to the Fock base `i` defined in a Hilbert space of
size `hspace_size`.

```jldoctest
julia> dm=fock_dm(0,2)
(2, 2)-element Snowflake.DenseOperator:
Underlying data ComplexF64:
1.0 + 0.0im    0.0 + 0.0im
0.0 + 0.0im    0.0 + 0.0im


```
"""
fock_dm(i::Int64, hspace_size::Int64) = ket2dm(fock(i,hspace_size))

"""
    wigner(ρ::AbstractOperator, p::Real, q::Real)

Computes the Wigner function of the density matrix `ρ` at the point (`p`,`q`).

```jldoctest
julia> using Printf

julia> alpha = 0.25;

julia> hspace_size = 8;

julia> Ψ = coherent(alpha, hspace_size);

julia> prob = wigner(ket2dm(Ψ), 0, 0);

julia> @printf "prob: %.6f" prob
prob: -0.561815
```
"""
function wigner(ρ::AbstractOperator, p::Real, q::Real)
    hilbert_size, _ = size(ρ)
    eta = q + p*im
    w = 0.0
    for m in 1:hilbert_size
        for n in 1:m
            if (n==m)
                w = w + real(ρ[m,n]*moyal(eta, m, n))
            else
                w = w + 2.0*real(ρ[m,n]*moyal(eta, m, n))
            end
        end
    end
    return w
end

"""
    moyal(m, n)

Returns the Moyal function `w_mn(eta)` for Fock states `m` and `n`.


"""
function moyal(eta, m,n)
    L = genlaguerre(4.0*abs2(eta),m-n, n)
    w_mn = 2.0*(-1)^n/pi*sqrt(factorial(big(n))/factorial(big(m)))*(2.0*conj(eta))^(m-n)*exp(-2.0*abs2(eta))*L
    return w_mn
end


"""
    genlaguerre(x, alpha, n)

Returns the generalized Laguerre polynomial of degree `n` for `x` using a recursive
method. See [https://en.wikipedia.org/wiki/Laguerre_polynomials](https://en.wikipedia.org/wiki/Laguerre_polynomials).
"""
function genlaguerre(x,alpha, n)
    result =0.0
    L_0 = 1
    L_1 = 1.0+alpha-x
    if (n==0)
        return L_0
    end
    if (n==1)
        return L_1
    end

    for k in 1:n-1
        result = (2.0*k+1.0+alpha-x)*L_1-(k+alpha)*L_0
        result = result/ (k+1.0)
        L_0 = L_1
        L_1 = result
    end        
    return result
end<|MERGE_RESOLUTION|>--- conflicted
+++ resolved
@@ -494,12 +494,10 @@
 Base.:*(s::Number, A::DenseOperator) = DenseOperator(s*A.data)
 Base.:*(s::Number, A::DiagonalOperator) = DiagonalOperator(s*A.data)
 Base.:*(s::Number, A::AntiDiagonalOperator) = AntiDiagonalOperator(s*A.data)
-<<<<<<< HEAD
 Base.:*(s::Number, A::SparseOperator) = SparseOperator(s*A.data)
-=======
 Base.:*(s::Number, A::SwapLikeOperator) = s*DenseOperator(A)
 Base.:*(s::Number, A::IdentityOperator) = s*DenseOperator(A)
->>>>>>> 97d46175
+
 
 Base.:*(A::AbstractOperator,s::Number) = Base.:*(s, A)
 
@@ -640,12 +638,11 @@
 -1.0 + 0.0im
 ```
 """
-<<<<<<< HEAD
+
 expected_value(A::AbstractOperator, psi::Ket) = (Bra(psi)*A*psi)
-=======
 expected_value(A::AbstractOperator, psi::Ket)::Complex = (Bra(psi)*(DenseOperator(A)*psi))
 expected_value(A::DenseOperator, psi::Ket)::Complex = (Bra(psi)*(A*psi))
->>>>>>> 97d46175
+
 
 # generic case
 Base.:size(M::AbstractOperator) = size(M.data)
@@ -818,14 +815,13 @@
     end
 end
 
-<<<<<<< HEAD
 function Base.show(io::IO, x::SparseOperator)
     println(io, "$(size(x.data))-element Snowflake.SparseOperator:")
     println(io, "Underlying data $(eltype(x.data)):")
     Base.print_array(io,x.data)
 end
 
-=======
+
 function Base.show(io::IO, x::SwapLikeOperator)
     println(io, "$(size(x))-element Snowflake.SwapLikeOperator:")
     println(io, "Underlying data $(eltype(x.phase)):")
@@ -844,7 +840,6 @@
         println(io)
     end
 end
->>>>>>> 97d46175
 
 function Base.show(io::IO, x::DiagonalOperator)
     println(io, "($(length(x.data)),$(length(x.data)))-element Snowflake.DiagonalOperator:")
