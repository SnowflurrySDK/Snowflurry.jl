# This file is part of Snowflake package. License is Apache 2: https://github.com/anyonlabs/Snowflake.jl/blob/main/LICENSE  
"""
Snowflake is an open source library for quantum computing using Julia.
Snowflakes allows one to easily design quantum circuits, experiments and applications and run them on real quantum computers and/or classical simulators. 
"""

module Snowflake
using Base: String
using Printf
using StaticArrays
using LinearAlgebra
using SparseArrays #SparseMatrixCSC
using Arpack #provides eigen value decomposition for sparse matrices
import StatsBase



export

    # Types
    Bra,
    Ket,
    AbstractOperator,
    IdentityOperator,
    DenseOperator,
    DiagonalOperator,
    AntiDiagonalOperator,
<<<<<<< HEAD
    SparseOperator,
=======
    SwapLikeOperator,
>>>>>>> 97d46175
    MultiBodySystem,
    QuantumCircuit,
    AbstractGate,
    AbstractControlledGate,
    AnyonQPU,
    VirtualQPU,
    Client,
    Status,
    NotImplementedError,
    Transpiler,
    SequentialTranspiler,
    CastSwapToCZGateTranspiler,
    CastCXToCZGateTranspiler,
    CastISwapToCZGateTranspiler,
    CastToffoliToCXGateTranspiler,
    CompressSingleQubitGatesTranspiler,
    CastToPhaseShiftAndHalfRotationXTranspiler,
    CastRxToRzAndHalfRotationXTranspiler,
    SwapQubitsForLineConnectivityTranspiler,
    CastUniversalToRzRxRzTranspiler,
    SimplifyRxGatesTranspiler,
    SimplifyRzGatesTranspiler,
    SimplifyTrivialGatesTranspiler,
    CompressRzGatesTranspiler,
    TrivialTranspiler,
    RemoveSwapBySwappingGates,

    # Functions
    commute, 
    anticommute, 
    get_embed_operator,
    get_matrix,
    get_display_symbol,
    get_instruction_symbol,
    fock,
    spin_up,
    spin_down,
    coherent,
    create,
    destroy,
    number_op,
    is_hermitian,
    sparse,
    eigen,
    ket2dm,
    fock_dm,
    expected_value,
    get_num_qubits,
    get_num_bodies,
    get_connected_qubits,
    get_target_qubits,
    get_control_qubits,
    get_gate_parameters,
    is_gate_type,
    get_gate_type,
    move_gate,
    normalize!,
    get_measurement_probabilities,
    genlaguerre,
    moyal,
    wigner, 
    sesolve,
    mesolve,
    tr,
    get_operator,
    simulate,
    simulate_shots,
    get_num_gates,
    get_num_gates_per_type,
    get_circuit_gates,
    compare_circuits,
    circuit_contains_gate_type,
    compare_kets,
    permute_qubits!,
    permute_qubits,
   
    transpile,
    get_status_type,
    get_status_message,
    read_response_body,
    serialize_job,
    submit_circuit,
    get_client,
    print_connectivity,
    get_host,
    get_status,
    get_result,
    is_native_gate,
    is_native_circuit,
    run_job,
    transpile_and_run_job,
    MockRequestor,
    HTTPRequestor,
    get_request,
    post_request,
    get_metadata,
    get_transpiler,
    apply_gate!,

    get_pauli,
    get_quantum_circuit,
    get_negative_exponent,
    get_imaginary_exponent,

    # Gates
    identity_gate,
    sigma_x,
    sigma_y,
    sigma_z,
    sigma_p,
    sigma_m,
    hadamard,
    x_90,
    x_minus_90,
    y_90,
    y_minus_90,
    z_90,
    z_minus_90,
    rotation,
    rotation_x,
    rotation_y,
    phase_shift,
    universal,
    swap,
    iswap,
    iswap_dagger,
    pi_8,
    pi_8_dagger,
    eye,
    control_z,
    control_x,
    toffoli
    

include("core/qobj.jl")
include("core/dynamic_system.jl")
include("core/quantum_gate.jl")
include("core/quantum_circuit.jl")
include("core/pauli.jl")
include("core/transpile.jl")
include("anyon/qpu_interface.jl")
include("anyon/anyon.jl")




end # end module<|MERGE_RESOLUTION|>--- conflicted
+++ resolved
@@ -25,11 +25,8 @@
     DenseOperator,
     DiagonalOperator,
     AntiDiagonalOperator,
-<<<<<<< HEAD
     SparseOperator,
-=======
     SwapLikeOperator,
->>>>>>> 97d46175
     MultiBodySystem,
     QuantumCircuit,
     AbstractGate,
