--- conflicted
+++ resolved
@@ -26,13 +26,10 @@
     QuantumCircuit,
     Gate,
     QPU,
-<<<<<<< HEAD
     CliffordOperator,
     PauliGroupElement,
-=======
     BlochSphere,
     AnimatedBlochSphere,
->>>>>>> fa8b8dbe
 
     # Functions
     commute, 
