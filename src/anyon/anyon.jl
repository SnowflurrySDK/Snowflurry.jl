using Snowflake

"""
    AnyonYukonQPU

A data structure to represent a Anyon System's QPU.  
# Fields
- `client                  ::Client` -- Client to the QPU server.
- `status_request_throttle ::Function` -- Used to rate-limit job status requests.


# Example
```jldoctest
julia>  qpu = AnyonYukonQPU(host="example.anyonsys.com",user="test_user",access_token="not_a_real_access_token")
Quantum Processing Unit:
   manufacturer:  Anyon Systems Inc.
   generation:    Yukon
   serial_number: ANYK202201
   qubit_count:   6 
   connectivity_type:  linear
```
"""
struct AnyonYukonQPU <: AbstractQPU
    client                  ::Client
    status_request_throttle ::Function

    AnyonYukonQPU(client::Client; status_request_throttle=default_status_request_throttle) = new(client, status_request_throttle)
    AnyonYukonQPU(; host::String, user::String, access_token::String, status_request_throttle=default_status_request_throttle) = new(Client(host=host, user=user, access_token=access_token), status_request_throttle)
end

const line_connectivity_label="linear"

get_metadata(::AnyonYukonQPU) = Dict{String,Union{String,Int}}(
    "manufacturer"  =>"Anyon Systems Inc.",
    "generation"    =>"Yukon",
    "serial_number" =>"ANYK202201",
    "qubit_count"   =>6,
    "connectivity_type"  =>line_connectivity_label
)

get_client(qpu_service::AnyonYukonQPU)=qpu_service.client

get_num_qubits(qpu::AnyonYukonQPU)=get_metadata(qpu)["qubit_count"]

print_connectivity(qpu::AnyonYukonQPU,io::IO=stdout)=println(io, "1──2──3──4──5──6")

function Base.show(io::IO, qpu::AnyonYukonQPU)
    metadata=get_metadata(qpu)

    println(io, "Quantum Processing Unit:")
    println(io, "   manufacturer:  $(metadata["manufacturer"])")
    println(io, "   generation:    $(metadata["generation"])")
    println(io, "   serial_number: $(metadata["serial_number"])")
    println(io, "   qubit_count:   $(metadata["qubit_count"])")
    println(io, "   connectivity_type:  $(metadata["connectivity_type"])")
end


<<<<<<< HEAD
function is_native_gate(qpu::AnyonQPU,gate::AbstractGateSymbol)::Bool
=======
function is_native_gate(qpu::AnyonYukonQPU,gate::AbstractGate)::Bool
>>>>>>> fed5f39b
    
    set_of_native_gates=[
        PhaseShift,
        Pi8,
        Pi8Dagger,
        SigmaX,
        SigmaY,
        SigmaZ,
        X90,
        XM90,
        Y90,
        YM90,
        Z90,
        ZM90,
        ControlZ,
    ]

    if is_gate_type(gate, ControlZ)
        @assert get_metadata(qpu)["connectivity_type"]==line_connectivity_label (
            "Not implemented for connectivity type: $(get_metadata(qpu)["connectivity_type"])"
        )
            
        targets=get_connected_qubits(gate)

        return (abs(targets[1]-targets[2])==1)        
    end
        
    return (get_gate_type(gate) in set_of_native_gates)
end

function is_native_circuit(qpu::AnyonYukonQPU,circuit::QuantumCircuit)::Tuple{Bool,String}
    qubit_count_circuit=get_num_qubits(circuit)
    qubit_count_qpu    =get_num_qubits(qpu)
    if qubit_count_circuit>=qubit_count_qpu 
        return (
            false,
            "Circuit qubit count $qubit_count_circuit exceeds $(typeof(qpu)) qubit count: $qubit_count_qpu"
            )
    end

    for gate in get_circuit_gates(circuit)
        if !is_native_gate(qpu,gate)
            return (false,
            "Gate type $(get_gate_type(gate)) with targets $(get_connected_qubits(gate)) is not native on $(typeof(qpu))"
            )
        end
    end

    return (true,"")
end

"""
    transpile_and_run_job(qpu::AnyonYukonQPU, circuit::QuantumCircuit,num_repetitions::Integer;transpiler::Transpiler=get_transpiler(qpu))

This method first transpiles the input circuit using either the default
transpiler, or any other transpiler passed as a key-word argument.
The transpiled circuit is then run on the AnyonYukonQPU, repeatedly for the
specified number of repetitions (num_repetitions).

Returns the histogram of the completed circuit calculations, or an error
message.

# Example

```jldoctest  
julia> qpu=AnyonYukonQPU(client_anyon);

julia> transpile_and_run_job(qpu,QuantumCircuit(qubit_count=3,gates=[sigma_x(3),control_z(2,1)]) ,100)
Dict{String, Int64} with 1 entry:
  "001" => 100

```
"""
function transpile_and_run_job(
    qpu::AnyonYukonQPU,
    circuit::QuantumCircuit,
    num_repetitions::Integer;
    transpiler::Transpiler=get_transpiler(qpu)
    )::Dict{String,Int}

    
    transpiled_circuit=transpile(transpiler,circuit)

    (passed,message)=is_native_circuit(qpu,transpiled_circuit)

    if !passed
        throw(DomainError(qpu, message))
    end

    return run_job(qpu,transpiled_circuit,num_repetitions)
end

"""
    run_job(qpu::AnyonYukonQPU, circuit::QuantumCircuit, num_repetitions::Integer)

Run a circuit computation on a `QPU` service, repeatedly for the specified
number of repetitions (num_repetitions).

Returns the histogram of the completed circuit calculations, or an error
message.

# Example

```jldoctest  
julia> qpu=AnyonYukonQPU(client);

julia> run_job(qpu,QuantumCircuit(qubit_count=3,gates=[sigma_x(3),control_z(2,1)]) ,100)
Dict{String, Int64} with 1 entry:
  "001" => 100

```
"""
function run_job(
    qpu::AnyonYukonQPU,
    circuit::QuantumCircuit,
    num_repetitions::Integer
    )::Dict{String,Int}
    
    client=get_client(qpu)

    circuitID=submit_circuit(client,circuit,num_repetitions)

    status=poll_for_status(client,circuitID,qpu.status_request_throttle)
    
    status_type=get_status_type(status)

    if status_type == failed_status
        throw(ErrorException(get_status_message(status)))
    elseif status_type == cancelled_status
        throw(ErrorException(cancelled_status))
    else 
        @assert status_type == succeeded_status (
            "Server returned an unrecognized status type: $status_type"
        )
        return get_result(client,circuitID)
    end
end

# 100ms between queries to host by default
const default_status_request_throttle = (seconds=0.1) -> sleep(seconds)

function poll_for_status(client::Client, circuitID::String, request_throttle::Function)::Status
    status=get_status(client,circuitID)
    while get_status_type(status) in [queued_status,running_status]
        request_throttle()
        status=get_status(client,circuitID)
    end

    return status
end

"""
    get_transpiler(qpu::AnyonYukonQPU)::Transpiler

Returns the transpiler associated with this QPU.

# Example

```jldoctest  
julia> qpu=AnyonYukonQPU(client);

julia> get_transpiler(qpu)
SequentialTranspiler(Transpiler[CastToffoliToCXGateTranspiler(), CastCXToCZGateTranspiler(), CastISwapToCZGateTranspiler(), SwapQubitsForLineConnectivityTranspiler(), CastSwapToCZGateTranspiler(), CompressSingleQubitGatesTranspiler(), SimplifyTrivialGatesTranspiler(1.0e-6), CastUniversalToRzRxRzTranspiler(), SimplifyRxGatesTranspiler(1.0e-6), CastRxToRzAndHalfRotationXTranspiler(), CompressRzGatesTranspiler(), SimplifyRzGatesTranspiler(1.0e-6), UnsupportedGatesTranspiler()])

```
"""
function get_transpiler(::AnyonYukonQPU;atol=1e-6)::Transpiler
    return SequentialTranspiler([
        CastToffoliToCXGateTranspiler(),
        CastCXToCZGateTranspiler(),
        CastISwapToCZGateTranspiler(),
        SwapQubitsForLineConnectivityTranspiler(),
        CastSwapToCZGateTranspiler(),
        CompressSingleQubitGatesTranspiler(),
        SimplifyTrivialGatesTranspiler(),
        CastUniversalToRzRxRzTranspiler(),
        SimplifyRxGatesTranspiler(),
        CastRxToRzAndHalfRotationXTranspiler(),
        CompressRzGatesTranspiler(),
        SimplifyRzGatesTranspiler(),
        UnsupportedGatesTranspiler(),
    ])
end<|MERGE_RESOLUTION|>--- conflicted
+++ resolved
@@ -56,11 +56,7 @@
 end
 
 
-<<<<<<< HEAD
-function is_native_gate(qpu::AnyonQPU,gate::AbstractGateSymbol)::Bool
-=======
-function is_native_gate(qpu::AnyonYukonQPU,gate::AbstractGate)::Bool
->>>>>>> fed5f39b
+function is_native_gate(qpu::AnyonYukonQPU,gate::AbstractGateSymbol)::Bool
     
     set_of_native_gates=[
         PhaseShift,
