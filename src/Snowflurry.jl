# This file is part of Snowflurry package. License is Apache 2: https://github.com/SnowflurrySDK/Snowflurry.jl/blob/main/LICENSE  
"""
Snowflurry is an open source library for quantum computing using Julia.
Snowflurrys allows one to easily design quantum circuits, experiments and applications and run them on real quantum computers and/or classical simulators. 
"""

module Snowflurry
using Base: String
using Printf
using StaticArrays
using LinearAlgebra
using SparseArrays #SparseMatrixCSC
using Arpack #provides eigen value decomposition for sparse matrices

import StatsBase

include("core/qobj.jl")
include("core/quantum_gate.jl")
include("core/readout.jl")
include("core/quantum_circuit.jl")
include("core/pauli.jl")
include("core/connectivity.jl")
include("core/transpile.jl")
include("anyon/qpu_interface.jl")
include("anyon/anyon.jl")

export

    # Types
    Bra,
    Ket,
    AbstractOperator,
    IdentityOperator,
    DenseOperator,
    DiagonalOperator,
    AntiDiagonalOperator,
    SparseOperator,
    SwapLikeOperator,
    MultiBodySystem,
    QuantumCircuit,
    AbstractInstruction,
    AbstractGateSymbol,
    AbstractControlledGateSymbol,
    Controlled,
    Gate,
    AnyonYukonQPU,
    AnyonYamaskaQPU,
    VirtualQPU,
    Client,
    Status,
    NotImplementedError,
    AbstractConnectivity,
    LineConnectivity,
    LatticeConnectivity,
    AllToAllConnectivity,
    Transpiler,
    SequentialTranspiler,
    CastSwapToCZGateTranspiler,
    CastCXToCZGateTranspiler,
    CastISwapToCZGateTranspiler,
    CastToffoliToCXGateTranspiler,
    CompressSingleQubitGatesTranspiler,
    CastToPhaseShiftAndHalfRotationXTranspiler,
    CastRxToRzAndHalfRotationXTranspiler,
    SwapQubitsForAdjacencyTranspiler,
    CastUniversalToRzRxRzTranspiler,
    SimplifyRxGatesTranspiler,
    SimplifyRzGatesTranspiler,
    SimplifyTrivialGatesTranspiler,
    CompressRzGatesTranspiler,
    TrivialTranspiler,
    RemoveSwapBySwappingGatesTranspiler,
    ReadoutsAreFinalInstructionsTranspiler,
<<<<<<< HEAD
    CircuitContainsAReadoutTranspiler,
=======
>>>>>>> 30412a1c
    UnsupportedGatesTranspiler,

    # Functions
    controlled,
    commute,
    anticommute,
    get_gate_symbol,
    get_embed_operator,
    get_matrix,
    get_display_symbols,
    get_instruction_symbol,
    get_symbol_for_instruction,
    fock,
    spin_up,
    spin_down,
    coherent,
    create,
    destroy,
    number_op,
    is_hermitian,
    sparse,
    eigen,
    ket2dm,
    fock_dm,
    expected_value,
    get_num_qubits,
    get_num_bodies,
    get_connected_qubits,
    get_num_connected_qubits,
    get_target_qubits,
    get_control_qubits,
    get_qubits_distance,
    get_gate_parameters,
    move_instruction,
    normalize!,
    get_measurement_probabilities,
    genlaguerre,
    moyal,
    wigner,
    tr,
    get_operator,
    simulate,
    simulate_shots,
    get_num_gates,
    get_num_gates_per_type,
    get_circuit_instructions,
    compare_circuits,
    circuit_contains_gate_type,
    compare_kets,
    permute_qubits!,
    permute_qubits,
    transpile,
    get_status_type,
    get_status_message,
    read_response_body,
    serialize_job,
    submit_circuit,
    get_client,
    print_connectivity,
    get_connectivity,
    get_connectivity_label,
    get_adjacency_list,
    path_search,
    get_host,
    get_status,
    get_result,
    is_native_instruction,
    is_native_circuit,
    run_job,
    transpile_and_run_job,
    MockRequestor,
    HTTPRequestor,
    get_request,
    post_request,
    get_metadata,
    get_transpiler,
    apply_instruction!,
    get_pauli,
    get_quantum_circuit,
    get_negative_exponent,
    get_imaginary_exponent,

    # Gates
    identity_gate,
    sigma_x,
    sigma_y,
    sigma_z,
    sigma_p,
    sigma_m,
    hadamard,
    x_90,
    x_minus_90,
    y_90,
    y_minus_90,
    z_90,
    z_minus_90,
    rotation,
    rotation_x,
    rotation_y,
    phase_shift,
    universal,
    swap,
    iswap,
    iswap_dagger,
    pi_8,
    pi_8_dagger,
    eye,
    control_z,
    control_x,
    toffoli,

    # Instructions
    readout

using PrecompileTools

@compile_workload begin

    host = "http://example.anyonsys.com"
    user = "test_user"
    access_token = "not_a_real_access_token"

    theta = π / 5
    phi = π / 7
    lambda = π / 9

    qubit_count = 6
    target = 1

    gates_list = [
        identity_gate(1),
        hadamard(1),
        phase_shift(1, -phi / 2),
        pi_8(1),
        pi_8_dagger(1),
        rotation(1, theta, phi),
        rotation_x(1, theta),
        rotation_y(1, theta),
        sigma_x(1),
        sigma_y(1),
        sigma_z(1),
        universal(1, theta, phi, lambda),
        x_90(1),
        x_minus_90(1),
        y_90(1),
        y_minus_90(1),
        z_90(1),
        z_minus_90(1),
        control_x(1, 2),
        control_z(4, 6),
        toffoli(1, 2, 6),
        swap(2, 5),
        iswap(4, 1),
        iswap_dagger(6, 3),
    ]

    transpiler_allowing_no_readout = SequentialTranspiler([
        CastToffoliToCXGateTranspiler(),
        CastCXToCZGateTranspiler(),
        CastISwapToCZGateTranspiler(),
        SwapQubitsForAdjacencyTranspiler(LineConnectivity(6)),
        CastSwapToCZGateTranspiler(),
        CompressSingleQubitGatesTranspiler(),
        SimplifyTrivialGatesTranspiler(),
        CastUniversalToRzRxRzTranspiler(),
        SimplifyRxGatesTranspiler(),
        CastRxToRzAndHalfRotationXTranspiler(),
        CompressRzGatesTranspiler(),
        SimplifyRzGatesTranspiler(),
        ReadoutsAreFinalInstructionsTranspiler(),
        UnsupportedGatesTranspiler(),
    ])

    for gate in gates_list

        circuit = QuantumCircuit(qubit_count = qubit_count, instructions = [gate])
<<<<<<< HEAD
        transpiled_circuit = transpile(transpiler_allowing_no_readout, circuit)
=======
        transpiled_circuit = transpile(transpiler, circuit)
>>>>>>> 30412a1c

        simulate(circuit)
    end

<<<<<<< HEAD
    qpu = AnyonYukonQPU(; host = host, user = user, access_token = access_token)
    transpiler = get_transpiler(qpu)

    circuit = QuantumCircuit(qubit_count = qubit_count, instructions = [readout(1)])
=======
    circuit = QuantumCircuit(qubit_count = qubit_count, instructions = [Readout(1)])
>>>>>>> 30412a1c
    transpiled_circuit = transpile(transpiler, circuit)

    try
        # returns DNS error
        run_job(qpu, circuit, 100)
    catch e
        @assert typeof(e) == HTTP.Exceptions.ConnectError
    end

end

end<|MERGE_RESOLUTION|>--- conflicted
+++ resolved
@@ -71,10 +71,7 @@
     TrivialTranspiler,
     RemoveSwapBySwappingGatesTranspiler,
     ReadoutsAreFinalInstructionsTranspiler,
-<<<<<<< HEAD
     CircuitContainsAReadoutTranspiler,
-=======
->>>>>>> 30412a1c
     UnsupportedGatesTranspiler,
 
     # Functions
@@ -251,23 +248,15 @@
     for gate in gates_list
 
         circuit = QuantumCircuit(qubit_count = qubit_count, instructions = [gate])
-<<<<<<< HEAD
         transpiled_circuit = transpile(transpiler_allowing_no_readout, circuit)
-=======
-        transpiled_circuit = transpile(transpiler, circuit)
->>>>>>> 30412a1c
 
         simulate(circuit)
     end
 
-<<<<<<< HEAD
     qpu = AnyonYukonQPU(; host = host, user = user, access_token = access_token)
     transpiler = get_transpiler(qpu)
 
     circuit = QuantumCircuit(qubit_count = qubit_count, instructions = [readout(1)])
-=======
-    circuit = QuantumCircuit(qubit_count = qubit_count, instructions = [Readout(1)])
->>>>>>> 30412a1c
     transpiled_circuit = transpile(transpiler, circuit)
 
     try
@@ -277,6 +266,16 @@
         @assert typeof(e) == HTTP.Exceptions.ConnectError
     end
 
+    circuit = QuantumCircuit(qubit_count = qubit_count, instructions = [Readout(1)])
+    transpiled_circuit = transpile(transpiler, circuit)
+
+    try
+        # returns DNS error
+        run_job(qpu, circuit, 100)
+    catch e
+        @assert typeof(e) == HTTP.Exceptions.ConnectError
+    end
+
 end
 
 end